import React from "react";
import { Button } from "@mcw/ui";
import { ExternalLink } from "lucide-react";

interface AppointmentData {
  billing_preference?: string;
  appointment_fee?: number | string;
  PracticeService?: {
    fee?: number | string;
  } | null;
  Service?: {
    fee?: number | string;
  } | null;
  Invoice?: Array<unknown>;
}

interface BillingSectionProps {
  appointment: AppointmentData | undefined;
}

export function BillingSection({ appointment }: BillingSectionProps) {
  const totalFee =
    appointment?.appointment_fee ||
    appointment?.PracticeService?.fee ||
    appointment?.Service?.fee ||
    "0";

  const isInvoiced = appointment?.Invoice && appointment.Invoice.length > 0;

  return (
    <div>
      <h3 className="font-semibold text-gray-900 mb-3">Billing</h3>
      <div className="space-y-2">
        <div className="text-sm text-gray-600">
          {appointment?.billing_preference || "Self-pay"}
        </div>
        <div className="flex justify-between items-center pt-2 border-t">
          <span className="text-sm font-medium">Appointment total</span>
          <span className="text-sm font-medium">${totalFee}</span>
        </div>
        <div className="text-right">
          <span
            className={`text-xs px-2 py-1 rounded ${
              isInvoiced
                ? "text-green-600 bg-green-50"
                : "text-red-600 bg-red-50"
            }`}
          >
            {isInvoiced ? "Invoiced" : "Uninvoiced"}
          </span>
        </div>
      </div>
<<<<<<< HEAD

      {appointment?.ClientGroup?.id && (
        <Link
          className="text-blue-600 hover:underline text-sm mt-3 flex items-center"
          href={billingUrl}
          rel="noopener noreferrer"
          target="_blank"
        >
          <ExternalLink className="h-3 w-3 mr-1" />
          Open billing
        </Link>
      )}
=======
      <Button
        className="text-blue-600 p-0 h-auto text-sm mt-3 flex items-center"
        variant="link"
      >
        <ExternalLink className="h-3 w-3 mr-1" />
        Open billing
      </Button>
>>>>>>> 96e59982
    </div>
  );
}<|MERGE_RESOLUTION|>--- conflicted
+++ resolved
@@ -50,20 +50,6 @@
           </span>
         </div>
       </div>
-<<<<<<< HEAD
-
-      {appointment?.ClientGroup?.id && (
-        <Link
-          className="text-blue-600 hover:underline text-sm mt-3 flex items-center"
-          href={billingUrl}
-          rel="noopener noreferrer"
-          target="_blank"
-        >
-          <ExternalLink className="h-3 w-3 mr-1" />
-          Open billing
-        </Link>
-      )}
-=======
       <Button
         className="text-blue-600 p-0 h-auto text-sm mt-3 flex items-center"
         variant="link"
@@ -71,7 +57,6 @@
         <ExternalLink className="h-3 w-3 mr-1" />
         Open billing
       </Button>
->>>>>>> 96e59982
     </div>
   );
 }