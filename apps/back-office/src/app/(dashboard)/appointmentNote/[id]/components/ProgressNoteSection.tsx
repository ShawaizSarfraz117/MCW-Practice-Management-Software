--- conflicted
+++ resolved
@@ -104,7 +104,6 @@
               // Show edit form
               <div className="space-y-4">
                 <div className="border rounded-lg bg-white">
-<<<<<<< HEAD
                   {isValidTemplateContent(selectedTemplate.content) ? (
                     <SurveyPreview
                       content={selectedTemplate.content!}
@@ -131,24 +130,6 @@
                       </p>
                     </div>
                   )}
-=======
-                  <SurveyPreview
-                    content={selectedTemplate.content || ""}
-                    defaultAnswers={
-                      progressNote?.content
-                        ? parseSurveyContent(progressNote.content) || undefined
-                        : undefined
-                    }
-                    mode="edit"
-                    showInstructions={false}
-                    title=""
-                    type={selectedTemplate.type}
-                    onComplete={(result) => {
-                      handleSaveProgressNote(result);
-                      setShowEditProgressNote(false);
-                    }}
-                  />
->>>>>>> 94d81090
                 </div>
                 <div className="flex justify-end gap-2">
                   <Button variant="outline" onClick={handleCancelProgressNote}>
