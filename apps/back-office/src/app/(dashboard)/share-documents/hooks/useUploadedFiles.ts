import { useQuery } from "@tanstack/react-query";
import { FETCH } from "@mcw/utils";

interface UploadedFileFromAPI {
  id: string;
  title: string;
  url: string;
  type: string;
  uploadedAt: Date;
  uploadedBy: string | null;
  isShared: boolean;
  sharedAt: Date | null;
  sharingEnabled: boolean;
  status?: string;
}

interface UploadedFilesResponse {
  success: boolean;
  files: UploadedFileFromAPI[];
}

export const useUploadedFiles = (clientGroupId?: string) => {
  return useQuery({
    queryKey: ["uploaded-files", clientGroupId],
    queryFn: async () => {
      if (!clientGroupId) {
        return { success: true, files: [] };
      }

      const response = (await FETCH.get({
<<<<<<< HEAD
        url: `/client/files/upload?client_group_id=${clientGroupId}`,
=======
        url: `/client/files/upload?client_group_id=${encodeURIComponent(clientGroupId)}`,
>>>>>>> 94159b9a
      })) as UploadedFilesResponse;

      return response;
    },
    enabled: !!clientGroupId,
  });
};<|MERGE_RESOLUTION|>--- conflicted
+++ resolved
@@ -28,11 +28,7 @@
       }
 
       const response = (await FETCH.get({
-<<<<<<< HEAD
-        url: `/client/files/upload?client_group_id=${clientGroupId}`,
-=======
         url: `/client/files/upload?client_group_id=${encodeURIComponent(clientGroupId)}`,
->>>>>>> 94159b9a
       })) as UploadedFilesResponse;
 
       return response;
