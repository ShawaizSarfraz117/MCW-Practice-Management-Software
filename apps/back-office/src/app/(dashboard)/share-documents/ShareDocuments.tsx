import type React from "react";
import { useState, useMemo, useEffect } from "react";
import { Button } from "@mcw/ui";
import { ProgressSteps } from "./ProgressSteps";
import { DocumentSection } from "./DocumentSection";
import { RemindersDialog } from "./RemindersDialog";
import { ComposeEmail } from "./ComposeEmail";
import { AlertCircle, Loader2, XCircle, Check } from "lucide-react";
import { ReviewAndSend } from "./ReviewAndSend";
import { useQuery } from "@tanstack/react-query";
import {
  useShareableTemplates,
  getScoredMeasures,
  getIntakeForms,
} from "@/(dashboard)/settings/shareable-documents/hooks/useShareableTemplates";
import { TemplateType } from "@/types/templateTypes";
import {
  FILE_FREQUENCY_OPTIONS,
  DocumentCategories,
  ClientFileResponse,
} from "@mcw/types";
import { useUploadedFiles } from "./hooks/useUploadedFiles";
import { useClientGroupFiles } from "@/(dashboard)/clients/hooks/useClientFiles";

export interface ShareClient {
  id: string;
  name: string;
  email?: string;
}

export interface ShareDocumentsProps {
  // Support both single client and multi-client scenarios
  clientName?: string;
  clientEmail?: string;
  clients?: ShareClient[];
  onClose: () => void;
  // Optional props for customization
  title?: string;
  showReminders?: boolean;
  context?: "appointment" | "client-share";
  appointmentId?: string;
  clientId?: string;
  clientGroupId?: string;
<<<<<<< HEAD
  onSuccess?: (selectedDocumentIds: string[]) => void;
  // Appointment details for reminder dialog
  appointmentDate?: Date | string;
  appointmentTime?: string;
  clinicianName?: string;
  locationName?: string;
=======
  onSuccess?: (
    selectedDocumentIds: string[] | Record<string, string[]>,
  ) => void;
>>>>>>> fe5001bd
}

interface SelectedDocument {
  id: string;
  checked: boolean;
  frequency?: string;
  disabled?: boolean;
}

type ClientDocumentState = Record<string, SelectedDocument>;
type AllClientsDocumentState = Record<string, ClientDocumentState>;

export const ShareDocuments: React.FC<ShareDocumentsProps> = ({
  clientName,
  clientEmail,
  clients: clientsProp,
  onClose,
  title,
  showReminders: showRemindersInitial = true,
  context = "appointment",
  appointmentId,
  clientId,
  clientGroupId,
  onSuccess,
  appointmentDate,
  appointmentTime,
  clinicianName,
  locationName,
}) => {
  // Normalize props to always work with array of clients
  const clients = useMemo(() => {
    if (clientsProp) {
      return clientsProp;
    }
    if (clientName) {
      if (!clientId) {
        console.error(
          "ShareDocuments: clientId is required when clientName is provided",
        );
        return [];
      }
      return [{ id: clientId, name: clientName, email: clientEmail }];
    }
    return [];
  }, [clientsProp, clientName, clientEmail, clientId]);

  const isMultiClient = clients.length > 1;
  const [showReminders, setShowReminders] = useState(showRemindersInitial);
  const [currentStep, setCurrentStep] = useState<string>(
    clients.length > 0 ? "client-0" : "",
  );
  const [selectedDocumentsByClient, setSelectedDocumentsByClient] =
    useState<AllClientsDocumentState>({});
  const [emailContent, setEmailContent] = useState<string>("");

  const {
    data: templates,
    isLoading: templatesLoading,
    error: templatesError,
  } = useShareableTemplates();
  const {
    data: uploadedFilesData,
    isLoading: filesLoading,
    error: filesError,
  } = useUploadedFiles(clientGroupId);

  // Fetch already shared files when in client-share context
  const { data: _sharedFilesData } = useClientGroupFiles(
    clientGroupId || "",
    clients,
    context === "client-share", // Only fetch when sharing from client files tab
  );

  // Fetch shared files details per client to get template IDs
  const { data: clientSharedFilesData } = useQuery({
    queryKey: ["client-shared-files", clients.map((c) => c.id), context],
    queryFn: async () => {
      if (context !== "client-share" || !clients.length) return null;

      const clientData = new Map();

      // Fetch all client files in parallel
      const fetchPromises = clients.map(async (client) => {
        try {
          const response = await fetch(
            `/api/client/files?client_id=${client.id}`,
          );
          if (response.ok) {
            const data = await response.json();
            return { clientId: client.id, sharedFiles: data.sharedFiles || [] };
          }
          return { clientId: client.id, sharedFiles: [] };
        } catch (error) {
          console.error(
            `Failed to fetch files for client ${client.id}:`,
            error,
          );
          return { clientId: client.id, sharedFiles: [] };
        }
      });

      const results = await Promise.all(fetchPromises);

      // Populate the map with results
      results.forEach(({ clientId, sharedFiles }) => {
        clientData.set(clientId, sharedFiles);
      });

      return clientData;
    },
    enabled: context === "client-share" && clients.length > 0,
  });

  const steps = useMemo(() => {
    const clientSteps = clients.map((client, index) => ({
      number: index + 1,
      label: client.name,
      isActive: currentStep === `client-${index}`,
    }));

    return [
      ...clientSteps,
      {
        number: clientSteps.length + 1,
        label: "Compose Email",
        isActive: currentStep === "email",
      },
      {
        number: clientSteps.length + 2,
        label: "Review & Send",
        isActive: currentStep === "review",
      },
    ];
  }, [clients, currentStep]);

  // Create a map of already shared files for quick lookup
  const sharedFilesMap = useMemo(() => {
    const map = new Map<
      string,
      Map<string, { frequency?: string; status?: string; sharedAt?: string }>
    >(); // clientId -> Map of fileId -> file data

    if (clientSharedFilesData && context === "client-share") {
      console.log("Client shared files data:", clientSharedFilesData);

      // Process the shared files data for each client
      clientSharedFilesData.forEach((sharedFiles, clientId) => {
        if (!map.has(clientId)) {
          map.set(clientId, new Map());
        }

        const clientMap = map.get(clientId)!;

        sharedFiles.forEach((file: ClientFileResponse) => {
          const fileData = {
            frequency: file.frequency || undefined,
            status: file.status,
            sharedAt: file.shared_at
              ? new Date(file.shared_at).toISOString()
              : undefined,
          };

          // Check if it's a survey template
          if (file.ClientGroupFile?.survey_template_id) {
            clientMap.set(file.ClientGroupFile.survey_template_id, fileData);
          }

          // Also add the file ID itself (for uploaded files)
          if (file.ClientGroupFile?.id) {
            clientMap.set(file.ClientGroupFile.id, fileData);
          }
        });
      });
    }

    console.log("Shared files map:", map);
    return map;
  }, [clientSharedFilesData, context]);

  // Process the templates into categories
  const documentCategories = useMemo(() => {
    if (!templates?.data) {
      // Return empty categories if no data
      return {
        consentDocuments: [],
        scoredMeasures: [],
        questionnaires: [],
        uploadedFiles: [],
      };
    }

    // Filter consent documents - currently none in the system based on template types
    const consentDocs = templates.data
      .filter(
        (template) =>
          template.name.toLowerCase().includes("consent") &&
          template.type !== TemplateType.INTAKE_FORMS,
      )
      .map((template) => ({
        id: template.id,
        label: template.name,
        checked: template.is_default,
        frequency: false,
        isTemplate: true,
        sharedOn: undefined,
        status: undefined,
      }));

    const scoredMeasures = getScoredMeasures(templates.data).map(
      (template) => ({
        id: template.id,
        label: template.name,
        checked: template.is_default,
        frequency: true, // Always true for scored measures
        isTemplate: true,
        sharedOn: undefined,
        status: undefined,
      }),
    );

    // Intake forms are now Questionnaires
    const questionnaires = getIntakeForms(templates.data).map((template) => ({
      id: template.id,
      label: template.name,
      checked: template.is_default,
      frequency: false,
      isTemplate: true,
      sharedOn: undefined,
      status: undefined,
    }));

    // Process uploaded files
    const uploadedFiles = (uploadedFilesData?.files || [])
      .filter((file) => !file.isShared)
      .map((file) => ({
        id: file.id,
        label: file.title,
        checked: false,
        frequency: false,
        isTemplate: false,
        isShared: file.isShared,
        sharedOn: file.sharedAt || undefined,
        status: file.status || "Not sent",
      }));

    return {
      consentDocuments: consentDocs,
      scoredMeasures,
      questionnaires,
      uploadedFiles,
    };
  }, [templates, uploadedFilesData]);

  // Initialize selected documents for all clients when templates load
  useEffect(() => {
    if (documentCategories && clients.length > 0) {
      const initialState: AllClientsDocumentState = {};

      clients.forEach((client) => {
        const clientDocuments: ClientDocumentState = {};
        const clientSharedFiles = sharedFilesMap.get(client.id) || new Map();

        // Combine all documents
        const allDocs = [
          ...documentCategories.consentDocuments,
          ...documentCategories.scoredMeasures,
          ...documentCategories.questionnaires,
          ...documentCategories.uploadedFiles,
        ];

        // Initialize with default checked state
        allDocs.forEach((doc) => {
          // Check if this document is already shared with this client
          const sharedFileData = clientSharedFiles.get(doc.id);
          const isAlreadyShared = !!sharedFileData;

          if (context === "client-share") {
            console.log(
              `Checking doc ${doc.id} (${doc.label}) for client ${client.id}:`,
              {
                isAlreadyShared,
                sharedFileData,
                clientSharedFiles: Array.from(clientSharedFiles.keys()),
              },
            );
          }

          clientDocuments[doc.id] = {
            id: doc.id,
            checked: doc.checked, // Only use the original checked state
            frequency:
              sharedFileData?.frequency ||
              (doc.checked && doc.frequency
                ? FILE_FREQUENCY_OPTIONS.ONCE
                : undefined),
            disabled: isAlreadyShared, // Mark as disabled if already shared
          };
        });

        initialState[client.id] = clientDocuments;
      });

      setSelectedDocumentsByClient(initialState);
    }
  }, [documentCategories, clients, sharedFilesMap]);

  // Handle checkbox change
  const handleDocumentToggle = (docId: string, clientId: string) => {
    setSelectedDocumentsByClient((prev) => {
      const clientDocs = prev[clientId] || {};
      const doc = clientDocs[docId];

      // Don't toggle if document is disabled (already shared)
      if (doc?.disabled) {
        return prev;
      }

      const newCheckedState = !doc?.checked;

      // Find if this is a scored measure
      const isScoredMeasure = documentCategories?.scoredMeasures.some(
        (item) => item.id === docId,
      );

      return {
        ...prev,
        [clientId]: {
          ...clientDocs,
          [docId]: {
            ...clientDocs[docId],
            checked: newCheckedState,
            // Set default frequency for scored measures when checked
            frequency:
              newCheckedState && isScoredMeasure
                ? clientDocs[docId]?.frequency || FILE_FREQUENCY_OPTIONS.ONCE
                : clientDocs[docId]?.frequency,
          },
        },
      };
    });
  };

  // Handle frequency change
  const handleFrequencyChange = (
    docId: string,
    frequency: string,
    clientId: string,
  ) => {
    setSelectedDocumentsByClient((prev) => ({
      ...prev,
      [clientId]: {
        ...prev[clientId],
        [docId]: {
          ...prev[clientId][docId],
          frequency,
        },
      },
    }));
  };

  // Check if any documents are selected across all clients
  const hasAnyDocumentsSelected = () => {
    return Object.entries(selectedDocumentsByClient).some(([_, clientDocs]) =>
      Object.values(clientDocs).some((doc) => doc.checked && !doc.disabled),
    );
  };

  // Check if at least one client has an email
  const hasAnyClientWithEmail = () => {
    return clients.some((client) => client.email);
  };

  // Handle successful completion
  const handleComplete = () => {
    if (isMultiClient) {
      const result: Record<string, string[]> = {};

      Object.entries(selectedDocumentsByClient).forEach(
        ([clientId, clientDocs]) => {
          const selectedIds = Object.entries(clientDocs)
            .filter(([_, doc]) => doc.checked && !doc.disabled)
            .map(([id]) => id);

          if (selectedIds.length > 0) {
            result[clientId] = selectedIds;
          }
        },
      );

      if (onSuccess) {
        onSuccess(result);
      }
    } else {
      // Single client mode
      const clientDocs = selectedDocumentsByClient[clients[0]?.id] || {};
      const selectedIds = Object.entries(clientDocs)
        .filter(([_, doc]) => doc.checked && !doc.disabled)
        .map(([id]) => id);

      if (onSuccess) {
        onSuccess(selectedIds);
      }
    }
    onClose();
  };

  // Get all selected documents across all clients for email/review steps
  const getAllSelectedDocuments = () => {
    const allDocs: Record<
      string,
      { id: string; checked: boolean; frequency?: string }
    > = {};
    Object.values(selectedDocumentsByClient).forEach((clientDocs) => {
      Object.entries(clientDocs).forEach(([docId, doc]) => {
        if (doc.checked && !allDocs[docId]) {
          allDocs[docId] = doc;
        }
      });
    });
    return allDocs;
  };

  // Get current client index
  const currentClientIndex = currentStep.startsWith("client-")
    ? parseInt(currentStep.split("-")[1])
    : -1;
  const currentClient =
    currentClientIndex >= 0 ? clients[currentClientIndex] : null;

  if (currentStep === "review") {
    return (
      <div className="fixed inset-0 bg-white z-50 overflow-auto">
        <ReviewAndSend
          appointmentId={appointmentId}
          clientEmail={clients
            .map((c) => c.email)
            .filter(Boolean)
            .join(", ")}
          clientGroupId={clientGroupId}
          clientId={clients[0]?.id}
          clientName={clients.map((c) => c.name).join(" & ")}
          clients={clients}
          context={context}
          emailContent={emailContent}
          selectedDocuments={getAllSelectedDocuments()}
          selectedDocumentsByClient={selectedDocumentsByClient}
          onBack={() => setCurrentStep("email")}
          onComplete={handleComplete}
        />
      </div>
    );
  }

  if (currentStep === "email") {
    return (
      <div className="fixed inset-0 bg-white z-50 overflow-auto">
        <ComposeEmail
          clientName={clients.map((c) => c.name).join(" & ")}
          clients={clients}
          emailContent={emailContent}
          selectedDocuments={getAllSelectedDocuments()}
          onBack={() =>
            setCurrentStep(
              clients.length > 0 ? `client-${clients.length - 1}` : "client-0",
            )
          }
          onContinue={(content?: string) => {
            if (content) setEmailContent(content);
            setCurrentStep("review");
          }}
        />
      </div>
    );
  }

  // Handle loading state
  if (templatesLoading || filesLoading) {
    return (
      <div className="fixed inset-0 bg-white z-50 flex items-center justify-center">
        <div className="text-center">
          <Loader2 className="h-8 w-8 animate-spin mx-auto text-gray-600" />
          <p className="mt-4 text-gray-600">Loading documents...</p>
        </div>
      </div>
    );
  }

  // Handle error state
  if (templatesError || filesError || !documentCategories) {
    return (
      <div className="fixed inset-0 bg-white z-50 flex items-center justify-center">
        <div className="text-center">
          <AlertCircle className="h-8 w-8 text-red-500 mx-auto" />
          <p className="mt-4 text-red-600">Failed to load documents</p>
          <Button className="mt-4" variant="outline" onClick={onClose}>
            Close
          </Button>
        </div>
      </div>
    );
  }

  const displayTitle =
    title ||
    (context === "appointment"
      ? `Send intakes for ${clients.map((c) => c.name).join(" & ")}`
      : `Share documents with ${clients.map((c) => c.name).join(" & ")}`);

  return (
    <div className="fixed inset-0 bg-white z-50 overflow-auto">
      <div className="max-w-4xl mx-auto px-6 py-8">
        <h2 className="text-2xl font-semibold mb-6">{displayTitle}</h2>

        <ProgressSteps steps={steps} />

        {/* Client access alerts */}
        <div className="space-y-3 mb-6">
          {clients.filter((c) => c.email).length > 0 && (
            <div className="bg-amber-50 border border-amber-200 rounded-lg p-4 flex items-center gap-2">
              <Check className="h-5 w-5 text-green-500" />
              <span>
                {clients
                  .filter((c) => c.email)
                  .map((c) => c.name)
                  .join(" & ")}{" "}
                will receive Client Portal access.
              </span>
            </div>
          )}

          {clients.filter((c) => !c.email).length > 0 && (
            <div className="bg-orange-50 border border-orange-200 rounded-lg p-4">
              <div className="flex items-start gap-3">
                <XCircle className="h-5 w-5 text-red-500 mt-0.5" />
                <div className="flex-1">
                  <p className="text-sm text-gray-700">
                    {clients
                      .filter((c) => !c.email)
                      .map((c) => c.name)
                      .join(" & ")}{" "}
                    will not receive Client Portal access.
                  </p>
                  <p className="text-sm text-gray-600 mt-1">
                    No email address on file.
                  </p>
                </div>
              </div>
            </div>
          )}
        </div>

        {/* Display current client's documents */}
        {currentClient && (
          <div>
            <ClientDocumentSection
              client={currentClient}
              context={context}
              documentCategories={documentCategories}
              selectedDocuments={
                selectedDocumentsByClient[currentClient.id] || {}
              }
              sharedFilesMap={sharedFilesMap}
              onFrequencyChange={(docId, freq) =>
                handleFrequencyChange(docId, freq, currentClient.id)
              }
              onToggle={(docId) =>
                handleDocumentToggle(docId, currentClient.id)
              }
            />
          </div>
        )}

        <div className="flex justify-between mt-8">
          <div className="flex gap-2">
            <Button variant="outline" onClick={onClose}>
              Cancel
            </Button>
            {currentClientIndex > 0 && (
              <Button
                variant="outline"
                onClick={() =>
                  setCurrentStep(`client-${currentClientIndex - 1}`)
                }
              >
                Back
              </Button>
            )}
          </div>
          <Button
            className="bg-blue-600 hover:bg-blue-700 disabled:opacity-50 disabled:cursor-not-allowed"
            disabled={!hasAnyClientWithEmail() || !hasAnyDocumentsSelected()}
            onClick={() => {
              const nextClientIndex = currentClientIndex + 1;
              if (nextClientIndex < clients.length) {
                setCurrentStep(`client-${nextClientIndex}`);
              } else {
                setCurrentStep("email");
              }
            }}
          >
            {currentClientIndex < clients.length - 1
              ? `Continue to ${clients[currentClientIndex + 1]?.name || "Next"}`
              : "Continue to Email"}
          </Button>
        </div>

        {showReminders && context === "appointment" && clients.length === 1 && (
          <RemindersDialog
            clientEmail={clients[0].email || ""}
            clientName={clients[0].name}
            isOpen={showReminders}
            onClose={() => setShowReminders(false)}
            appointmentDate={appointmentDate}
            appointmentTime={appointmentTime}
            clinicianName={clinicianName}
            locationName={locationName}
            appointmentId={appointmentId}
          />
        )}
      </div>
    </div>
  );
};

// Component for rendering document sections for a specific client
interface ClientDocumentSectionProps {
  client: ShareClient;
  documentCategories: DocumentCategories;
  selectedDocuments: ClientDocumentState;
  sharedFilesMap: Map<
    string,
    Map<string, { frequency?: string; status?: string; sharedAt?: string }>
  >;
  context?: "appointment" | "client-share";
  onToggle: (docId: string) => void;
  onFrequencyChange: (docId: string, frequency: string) => void;
}

const ClientDocumentSection: React.FC<ClientDocumentSectionProps> = ({
  client,
  documentCategories,
  selectedDocuments,
  sharedFilesMap,
  context,
  onToggle,
  onFrequencyChange,
}) => {
  return (
    <div className="mb-6">
      {client.email ? (
        <div className="bg-amber-50 border border-amber-200 rounded-lg p-4 mb-4">
          <div className="flex items-center gap-2">
            <span className="text-green-500">✓</span>
            <span className="font-medium">
              {client.name} has Client Portal access.
            </span>
          </div>
          <div className="text-sm text-gray-600 mt-1">
            Any items you share from this screen will only be visible to{" "}
            {client.name}.
          </div>
        </div>
      ) : (
        <div className="bg-orange-50 border border-orange-200 rounded-lg p-4 mb-4">
          <div className="flex items-center gap-2">
            <span className="text-orange-500">⚠</span>
            <span className="font-medium">
              {client.name} will not receive Client Portal access.
            </span>
          </div>
          <div className="text-sm text-gray-600 mt-1">
            Any items you share from this screen will only be visible to{" "}
            {client.name}.
          </div>
        </div>
      )}

      <div className="text-gray-600 mb-4">
        {client.name} • {client.email || "No email on file"}
      </div>

      <div className="mb-4">
        <span className="inline-flex items-center px-3 py-1 rounded-full text-xs font-medium bg-gray-100 text-gray-800">
          {client.name}'s items
        </span>
      </div>

      <div className="space-y-8">
        <DocumentSection
          context={context}
          emptyMessage="No consent documents available"
          items={documentCategories.consentDocuments.map((doc) => {
            const sharedData = sharedFilesMap.get(client.id)?.get(doc.id);
            return {
              ...doc,
              sharedOn: sharedData?.sharedAt,
              status: sharedData?.status || doc.status,
            };
          })}
          selectedDocuments={selectedDocuments}
          title="Consent Documents"
          onFrequencyChange={onFrequencyChange}
          onToggle={onToggle}
        />
        <DocumentSection
          context={context}
          items={documentCategories.scoredMeasures.map((doc) => {
            const sharedData = sharedFilesMap.get(client.id)?.get(doc.id);
            return {
              ...doc,
              sharedOn: sharedData?.sharedAt,
              status: sharedData?.status || doc.status,
            };
          })}
          selectedDocuments={selectedDocuments}
          title="Scored Measures"
          onFrequencyChange={onFrequencyChange}
          onToggle={onToggle}
        />
        <DocumentSection
          context={context}
          items={documentCategories.questionnaires.map((doc) => {
            const sharedData = sharedFilesMap.get(client.id)?.get(doc.id);
            return {
              ...doc,
              sharedOn: sharedData?.sharedAt,
              status: sharedData?.status || doc.status,
            };
          })}
          selectedDocuments={selectedDocuments}
          title="Questionnaires"
          onFrequencyChange={onFrequencyChange}
          onToggle={onToggle}
        />
        <DocumentSection
          context={context}
          items={documentCategories.uploadedFiles.map((doc) => {
            const sharedData = sharedFilesMap.get(client.id)?.get(doc.id);
            return {
              ...doc,
              sharedOn: sharedData?.sharedAt,
              status: sharedData?.status || doc.status,
            };
          })}
          selectedDocuments={selectedDocuments}
          title="Uploaded Files"
          onFrequencyChange={onFrequencyChange}
          onToggle={onToggle}
        />
      </div>
    </div>
  );
};<|MERGE_RESOLUTION|>--- conflicted
+++ resolved
@@ -41,18 +41,14 @@
   appointmentId?: string;
   clientId?: string;
   clientGroupId?: string;
-<<<<<<< HEAD
-  onSuccess?: (selectedDocumentIds: string[]) => void;
+  onSuccess?: (
+    selectedDocumentIds: string[] | Record<string, string[]>,
+  ) => void;
   // Appointment details for reminder dialog
   appointmentDate?: Date | string;
   appointmentTime?: string;
   clinicianName?: string;
   locationName?: string;
-=======
-  onSuccess?: (
-    selectedDocumentIds: string[] | Record<string, string[]>,
-  ) => void;
->>>>>>> fe5001bd
 }
 
 interface SelectedDocument {
