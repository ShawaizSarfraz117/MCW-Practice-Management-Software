--- conflicted
+++ resolved
@@ -12,13 +12,9 @@
   allow_new_clients: boolean;
   bill_in_units: boolean;
   description: string | null;
-<<<<<<< HEAD
   rate: number;
   require_call: boolean;
   color: string | null;
-=======
-  rate?: number;
->>>>>>> b4cba9e3
 };
 
 export type Clinician = {
