"use client";

import { useState, useRef, useMemo, useEffect } from "react";
import FullCalendar from "@fullcalendar/react";
import resourceTimeGridPlugin from "@fullcalendar/resource-timegrid";
import timeGridPlugin from "@fullcalendar/timegrid";
import dayGridPlugin from "@fullcalendar/daygrid";
import interactionPlugin from "@fullcalendar/interaction";
import { EventClickArg, DateSelectArg } from "@fullcalendar/core";
import { format } from "date-fns";
import { useSession } from "next-auth/react";
import { useQuery, useMutation, useQueryClient } from "@tanstack/react-query";

import { AppointmentDialog } from "../AppointmentDialog";
import { CalendarToolbar } from "./components/CalendarToolbar";
import { useAppointmentHandler } from "./hooks/useAppointmentHandler";
import { getHeaderDateFormat } from "./utils/date-utils";
import {
  CalendarViewProps,
  CalendarEvent,
  Clinician,
  Location,
  AppointmentData,
  AvailabilityData,
  EventApiWithResourceIds,
} from "./types";
import { EditAppointmentDialog } from "../EditAppointmentDialog";
import { AvailabilitySidebar } from "../availability/AvailabilitySidebar";
import { ClientGroup } from "../appointment-dialog/types";
import { IntakeForm } from "../intake/IntakeForm";
import { AppointmentTagName } from "@/types/entities/appointment";
import {
  Button,
  Card,
  CardHeader,
  CardContent,
  toast,
  useToast,
} from "@mcw/ui";

declare global {
  interface Window {
    toast?: {
      error: (message: string) => void;
    };
  }
}

interface FormValues {
  clientGroup: ClientGroup | null;
  type?: string;
  eventName?: string;
  client?: string;
  startDate: Date;
  endDate: Date;
  startTime?: string;
  endTime?: string;
  location?: string;
  clinician?: string;
  recurring?: boolean;
  allDay?: boolean;
  selectedServices?: Array<{
    serviceId: string;
    fee: number;
  }>;
  recurringInfo?: {
    frequency: string;
    period: string;
    selectedDays: string[];
    monthlyPattern?: string;
    endType: string;
    endValue: string | undefined;
  };
}

export function CalendarView({
  initialClinicians,
  initialLocations,
  initialEvents,
  onCreateClient,
  onAppointmentDone,
  onEventClick,
  onDateSelect,
  isScheduledPage = false,
}: CalendarViewProps) {
  const [isDialogOpen, setIsDialogOpen] = useState(false);
  const [isEditDialogOpen, setIsEditDialogOpen] = useState(false);
  const [selectedDate, setSelectedDate] = useState<Date | null>(null);
  const [selectedResource, setSelectedResource] = useState<string | null>(null);
  const [events, setEvents] = useState<CalendarEvent[]>(initialEvents);
  const [selectedAppointment, setSelectedAppointment] = useState(null);
  const [showAvailabilitySidebar, setShowAvailabilitySidebar] = useState(false);
  const [selectedAvailability, setSelectedAvailability] =
    useState<AvailabilityData | null>(null);
  const [appointmentLimits, setAppointmentLimits] = useState<
    Record<string, number | null>
  >({});
  const [addLimitDropdown, setAddLimitDropdown] = useState<{
    open: boolean;
    anchor: HTMLElement | null;
    date: Date | null;
    clinicianId?: string | null;
  }>({ open: false, anchor: null, date: null, clinicianId: null });
  const addLimitDropdownRef = useRef<HTMLDivElement>(null);
  const [dropdownPosition, setDropdownPosition] = useState<{
    top: number;
    left: number;
  } | null>(null);

  // Add useToast hook
  const { toast: showToast } = useToast();
  const queryClient = useQueryClient();

  // Get session data to check if user is admin
  const { data: session } = useSession();
  const isAdmin = session?.user?.roles?.includes("ADMIN") || false;
  const userId = session?.user?.id;

  // Set the view based on user role and page type
  const [currentView, setCurrentView] = useState(
    isScheduledPage ? "resourceTimeGridDay" : "timeGridDay",
  );
  const [currentDate, setCurrentDate] = useState(new Date());

  // Update events when initialEvents changes (for reactive updates)
  useEffect(() => {
    setEvents(initialEvents);
  }, [initialEvents]);

  // Initialize selected clinicians based on user role
  const [selectedClinicians, setSelectedClinicians] = useState<string[]>([]);

  // Update selected clinicians when initialClinicians changes or when user is a clinician
  useEffect(() => {
    if (!isAdmin && userId) {
      // For non-admin users, find their clinician ID
      const userClinician = initialClinicians.find(
        (c: Clinician) => c.user_id === userId,
      );
      if (userClinician) {
        setSelectedClinicians([userClinician.value]);
      } else {
        console.error("No clinician found for user:", userId);
      }
    } else if (initialClinicians.length > 0) {
      // For admin users, select first two clinicians
      setSelectedClinicians(
        initialClinicians
          .slice(0, Math.min(2, initialClinicians.length))
          .map((c: Clinician) => c.value),
      );
    }
  }, [initialClinicians, isAdmin, userId]);

  const [selectedLocations, setSelectedLocations] = useState<string[]>(
    initialLocations.map((loc: Location) => loc.value),
  );

  useEffect(() => {
    setEvents(initialEvents);
  }, [initialEvents]);

  // Intake form state
  const [showIntakeForm, setShowIntakeForm] = useState(false);
  const [intakeClientData, setIntakeClientData] = useState<{
    clientName: string;
    clientEmail: string;
    clientId: string;
    clientGroupId: string;
    appointmentDate?: Date | string;
    appointmentTime?: string;
    clinicianName?: string;
    locationName?: string;
    appointmentId?: string;
  } | null>(null);

  const calendarRef = useRef<FullCalendar>(null);

  // Use the appointment handler hook
  const { appointmentFormRef, fetchAppointmentDetails } =
    useAppointmentHandler();

  // Filter events based on selected resources
  const filteredEvents = useMemo(() => {
    // First filter events by type based on the page we're on
    let filtered = events.filter((event) => {
      const eventType = event.extendedProps?.type;

      // On scheduled page, only show availabilities
      if (isScheduledPage) {
        return eventType === "availability";
      }
      // On calendar page, show both appointments and availabilities
      return true;
    });

    // Then filter by location and clinician
    filtered = filtered.filter((event) => {
      // For availability events, only check clinician
      if (event.extendedProps?.type === "availability") {
        // Availabilities use resourceId for clinician, not location
        const resourceId =
          event.resourceId ||
          (event as unknown as EventApiWithResourceIds)._def?.resourceIds?.[0];

        // If we have selected clinicians, filter by them
        if (selectedClinicians.length > 0) {
          return resourceId && selectedClinicians.includes(resourceId);
        }
        // Otherwise show all availabilities
        return true;
      }
      // For regular events, filter by location
      return event.location && selectedLocations.includes(event.location);
    });

    // For non-admin users, only show events related to their clinician ID
    if (!isAdmin && selectedClinicians.length > 0) {
      filtered = filtered.filter((event) => {
        const resourceId = (event as unknown as EventApiWithResourceIds)._def
          ?.resourceIds?.[0];
        return resourceId && selectedClinicians.includes(resourceId);
      });
    }

    return filtered;
  }, [events, selectedLocations, selectedClinicians, isAdmin, isScheduledPage]);

  // Effect to capture form values from the AppointmentDialog
  useEffect(() => {
    // Hook to access appointment form values when needed
    const captureFormValues = (e: CustomEvent) => {
      if (e.detail && e.detail.formValues) {
        appointmentFormRef.current = e.detail.formValues;
      }
    };

    // Add event listener for form submission
    window.addEventListener(
      "appointmentFormSubmit",
      captureFormValues as EventListener,
    );

    return () => {
      window.removeEventListener(
        "appointmentFormSubmit",
        captureFormValues as EventListener,
      );
    };
  }, []);

  // Listen for appointment updates
  useEffect(() => {
    const handleAppointmentUpdate = (event: CustomEvent) => {
      const updatedAppointment = event.detail.appointment;

      // Update the events array by replacing the old appointment with the updated one
      setEvents((prevEvents) => {
        return prevEvents.map((event) => {
          if (event.id === updatedAppointment.id) {
            return {
              ...event,
              ...updatedAppointment,
              start: new Date(updatedAppointment.start_date),
              end: new Date(updatedAppointment.end_date),
            };
          }
          return event;
        });
      });

      // Close the edit dialog
      setIsEditDialogOpen(false);
    };

    const handleAppointmentDelete = async () => {
      try {
        // Get the current date range from the calendar
        const calendarApi = calendarRef.current?.getApi();
        if (!calendarApi) return;

        const view = calendarApi.view;
        const startDate = view.activeStart.toISOString().split("T")[0];
        const endDate = view.activeEnd.toISOString().split("T")[0];

        // Construct the URL with date range
        let url = `/api/appointment?startDate=${startDate}&endDate=${endDate}`;

        // If user is a clinician and not an admin, fetch only their appointments
        if (!isAdmin && selectedClinicians.length > 0) {
          url += `&clinicianId=${selectedClinicians[0]}`;
        }

        // Fetch updated appointments
        const response = await fetch(url);
        if (!response.ok) {
          throw new Error("Failed to fetch appointments");
        }

        const appointments = await response.json();

        // Format appointments for calendar
        const formattedAppointments = appointments.map(
          (
            appointment: AppointmentData & {
              isFirstAppointmentForGroup?: boolean;
              AppointmentTag?: Array<{
                Tag: { name: string };
              }>;
              Invoice?: Array<{ id: string; status: string }>;
            },
          ) => ({
            id: appointment.id,
            resourceId: appointment.clinician_id || "",
            title: appointment.title,
            start: appointment.start_date,
            end: appointment.end_date,
            location: appointment.location_id || "",
            extendedProps: {
              type: "appointment" as const,
              isFirstAppointmentForGroup:
                appointment.isFirstAppointmentForGroup,
              appointmentTags: appointment.AppointmentTag || [],
              hasInvoice: appointment.Invoice && appointment.Invoice.length > 0,
              invoices: appointment.Invoice || [],
            },
          }),
        );

        // Update calendar events - PRESERVE AVAILABILITIES
        setEvents((prevEvents) => {
          // Keep all availability events
          const availabilities = prevEvents.filter(
            (event) => event.extendedProps?.type === "availability",
          );
          // Combine with new appointments
          return [...availabilities, ...formattedAppointments];
        });
      } catch (error) {
        console.error("Error refreshing appointments:", error);
      }

      // Close the edit dialog
      setIsEditDialogOpen(false);
    };

    window.addEventListener(
      "appointmentUpdated",
      handleAppointmentUpdate as EventListener,
    );
    window.addEventListener(
      "appointmentDeleted",
      handleAppointmentDelete as EventListener,
    );
    window.addEventListener(
      "appointmentTagsUpdated",
      handleAppointmentDelete as EventListener,
    );

    return () => {
      window.removeEventListener(
        "appointmentUpdated",
        handleAppointmentUpdate as EventListener,
      );
      window.removeEventListener(
        "appointmentDeleted",
        handleAppointmentDelete as EventListener,
      );
      window.removeEventListener(
        "appointmentTagsUpdated",
        handleAppointmentDelete as EventListener,
      );
    };
  }, [calendarRef, isAdmin, selectedClinicians]);

  // Handle appointment dialog closing and form submission
  const handleAppointmentSubmit = async () => {
    try {
      // Process the appointment submission and update the calendar
      const newEvents = await handleCreateAppointment();
      if (newEvents?.length > 0) {
        setEvents((prevEvents) => [...prevEvents, ...newEvents]);
      }

      // Call the onAppointmentDone callback if provided
      if (onAppointmentDone) onAppointmentDone();
    } catch (error) {
      console.error("Error handling appointment submission:", error);
    }
  };

  // Helper function to handle appointment creation
  const handleCreateAppointment = async () => {
    if (!appointmentFormRef.current) return [];

    const values = appointmentFormRef.current as unknown as FormValues;

    try {
      // Handle events (no client group)
      if (values.type === "event") {
        return createAppointmentWithAPI(values);
      }

      // Handle appointments with client group
      if (values.clientGroup) {
        if (typeof values.clientGroup === "object" && values.clientGroup.name) {
          return createAppointmentWithAPI(values, values.clientGroup.name);
        }

        const clientGroupId =
          typeof values.clientGroup === "object"
            ? values.clientGroup.id
            : values.clientGroup;

        const response = await fetch(`/api/client/group?id=${clientGroupId}`);
        if (response.ok) {
          const clientGroupData = await response.json();
          const clientName = clientGroupData.name || "Client Group";
          return createAppointmentWithAPI(values, clientName);
        } else {
          console.error(
            "Failed to fetch client group data:",
            await response.text(),
          );
        }
      }

      // Handle appointments without client group
      return createAppointmentWithAPI(values);
    } catch (error) {
      console.error("Error in appointment creation:", error);
      return [];
    }
  };

  // Helper function to get client email
  const getClientEmail = async (clientId: string): Promise<string | null> => {
    try {
      const response = await fetch(`/api/client/contact?clientId=${clientId}`);
      if (response.ok) {
        const result = await response.json();
        const contacts = result.data || []; // Extract the data array

        // Find email contact - try primary first, then any email
        const emailContact =
          contacts.find(
            (c: { contact_type: string; is_primary: boolean; value: string }) =>
              (c.contact_type === "EMAIL" || c.contact_type === "email") &&
              c.is_primary,
          ) ||
          contacts.find(
            (c: { contact_type: string; value: string }) =>
              c.contact_type === "EMAIL" || c.contact_type === "email",
          );

        return emailContact?.value || null;
      }
    } catch (error) {
      console.error("Error fetching client email:", error);
    }
    return null;
  };

  // Function to create appointment via API
  const createAppointmentWithAPI = async (
    values: FormValues,
    clientName?: string,
  ) => {
    // Create the appointment payload based on form values
    const appointmentData = createAppointmentPayload(values, clientName);

    try {
      const response = await fetch("/api/appointment", {
        method: "POST",
        headers: { "Content-Type": "application/json" },
        body: JSON.stringify(appointmentData),
      });

      if (!response.ok) {
        const errorData = await response.json();
        console.error("API Error Response:", {
          status: response.status,
          errorData,
          sentPayload: appointmentData,
          originalFormValues: values,
        });
        // Handle appointment limit error
        if (errorData.error === "Appointment limit reached for this day.") {
          toast({
            title: "Appointment limit reached for this day",
            // description: "Please select at least one invoice to make a payment.",
            // variant: "destructive",
          });

          return [];
        }
        throw new Error(errorData.error || "Failed to create appointment");
      }

      const responseData = await response.json();

      if (!response.ok) {
        let errorMessage = "Failed to create appointment";

        // Handle specific validation errors
        if (responseData.missingFields?.length > 0) {
          errorMessage = `Missing required fields: ${responseData.missingFields.join(", ")}`;
          console.error(
            "Validation error:",
            errorMessage,
            "Full error:",
            responseData,
          );
        } else if (responseData.error) {
          errorMessage = responseData.error;
          if (responseData.details) {
            errorMessage += `: ${responseData.details}`;
          }
          console.error(
            "API error:",
            errorMessage,
            "Full error:",
            responseData,
          );
        }

        // Show error in a more user-friendly way using the toast system if available
        if (typeof window !== "undefined" && window.toast) {
          window.toast.error(errorMessage);
        } else {
          alert(errorMessage);
        }

        throw new Error(errorMessage);
      }

      const appointments = Array.isArray(responseData)
        ? responseData
        : [responseData];

      console.log("Created appointments:", appointments);
      console.log("First appointment tags:", appointments[0]?.AppointmentTag);

      // Log the actual structure to debug
      if (appointments[0]?.AppointmentTag?.length > 0) {
        console.log(
          "Tag structure:",
          JSON.stringify(appointments[0].AppointmentTag[0], null, 2),
        );
      }

      // Check the first appointment (main appointment for recurring) for "New Client" tag
      const firstAppointment = appointments[0];
      console.log("First appointment:", firstAppointment);
      const hasNewClientTag = firstAppointment?.AppointmentTag?.some(
        (tag: { Tag?: { name?: string } }) => {
          console.log("Checking tag:", tag);
          console.log("Tag name:", tag.Tag?.name);
          console.log("Expected name:", AppointmentTagName.NEW_CLIENT);
          return tag.Tag?.name === AppointmentTagName.NEW_CLIENT;
        },
      );

      // If it's a new client appointment, show the intake form
      if (hasNewClientTag && firstAppointment) {
        const clientGroup = firstAppointment.ClientGroup;

        if (clientGroup?.ClientGroupMembership?.length > 0) {
          const firstMember = clientGroup.ClientGroupMembership[0];
          const client = firstMember.Client;

          if (client) {
            // Get client email from contacts
            const clientEmail = await getClientEmail(client.id);

            setIntakeClientData({
              clientName: `${client.legal_first_name} ${client.legal_last_name}`,
              clientEmail: clientEmail || "",
              clientId: client.id,
              clientGroupId: clientGroup.id,
              appointmentDate: firstAppointment.start_date,
              appointmentTime: new Date(
                firstAppointment.start_date,
              ).toLocaleTimeString("en-US", {
                hour: "numeric",
                minute: "2-digit",
                hour12: true,
              }),
              clinicianName:
                firstAppointment.Clinician?.legal_first_name &&
                firstAppointment.Clinician?.legal_last_name
                  ? `${firstAppointment.Clinician.legal_first_name} ${firstAppointment.Clinician.legal_last_name}`
                  : "Your Provider",
              locationName: firstAppointment.Location?.name || "Our Office",
              appointmentId: firstAppointment.id,
            });
            console.log("Setting intake form to show with data:", {
              clientName: `${client.legal_first_name} ${client.legal_last_name}`,
              clientEmail: clientEmail || "",
            });
            setShowIntakeForm(true);
          }
        } else {
          console.log("No client group or membership found");
        }
      }

      // Format events for calendar
      const formattedEvents = appointments.map((appointment) => ({
        id: appointment.id,
        resourceId: appointment.clinician_id || "",
        title: appointment.title,
        start: appointment.start_date,
        end: appointment.end_date,
        location: appointment.location_id || "",
        extendedProps: {
          type: "appointment" as const,
          appointmentTags: appointment.AppointmentTag || [],
          hasInvoice: appointment.Invoice && appointment.Invoice.length > 0,
          invoices: appointment.Invoice || [],
        },
      }));

      return formattedEvents;
    } catch (error) {
      console.error("API error:", error);
      throw error;
    }
  };

  // Helper to create appointment payload
  const createAppointmentPayload = (
    values: FormValues,
    clientName?: string,
  ) => {
    // Log incoming values

    // Validate input dates first
    if (
      !(values.startDate instanceof Date) ||
      isNaN(values.startDate.getTime())
    ) {
      console.error("Invalid start date:", values.startDate);
      throw new Error(`Invalid start date: ${values.startDate}`);
    }

    if (!(values.endDate instanceof Date) || isNaN(values.endDate.getTime())) {
      console.error("Invalid end date:", values.endDate);
      throw new Error(`Invalid end date: ${values.endDate}`);
    }

    // Parse and combine date and time values
    const getDateTimeISOString = (date: Date, timeStr?: string) => {
      if (!timeStr) {
        return date.toISOString();
      }

      // Validate time string format - handle both 12-hour and 24-hour formats
      const time12Regex = /^(0?[1-9]|1[0-2]):[0-5][0-9]\s(AM|PM)$/i;
      const time24Regex = /^([01]?[0-9]|2[0-3]):[0-5][0-9]$/;

      if (!time12Regex.test(timeStr) && !time24Regex.test(timeStr)) {
        console.error("Invalid time string format:", timeStr);
        throw new Error(
          `Invalid time format. Expected "HH:MM" or "HH:MM AM/PM", got "${timeStr}"`,
        );
      }

      let hours24: number, minutes: number;

      if (time12Regex.test(timeStr)) {
        // 12-hour format
        const [timeValue, period] = timeStr.split(" ");
        const [hours, mins] = timeValue.split(":").map(Number);
        hours24 = hours;
        minutes = mins;

        // Convert 12-hour format to 24-hour
        if (period.toUpperCase() === "PM" && hours !== 12) hours24 += 12;
        if (period.toUpperCase() === "AM" && hours === 12) hours24 = 0;
      } else {
        // 24-hour format
        const [hours, mins] = timeStr.split(":").map(Number);
        hours24 = hours;
        minutes = mins;
      }

      // Create a new date with the correct local time
      const newDate = new Date(date);
      newDate.setHours(hours24, minutes, 0, 0);

      // Create an ISO string but adjust for timezone offset to preserve local time
      const tzOffset = newDate.getTimezoneOffset() * 60000; // offset in milliseconds
      const localISOTime = new Date(newDate.getTime() - tzOffset).toISOString();

      return localISOTime;
    };

    // Create start and end dates with the correct times
    let startDateTime, endDateTime;
    try {
      startDateTime = getDateTimeISOString(values.startDate, values.startTime);
      endDateTime = getDateTimeISOString(values.endDate, values.endTime);
    } catch (error) {
      console.error("Error parsing dates:", error);
      throw error;
    }

    // Validate date range
    if (new Date(endDateTime) <= new Date(startDateTime)) {
      const error = "End date/time must be after start date/time";
      console.error(error, { startDateTime, endDateTime });
      throw new Error(error);
    }

    // Validate recurring appointment settings
    if (values.recurring && values.recurringInfo) {
      // Validate frequency is a positive number
      if (
        values.recurringInfo.frequency &&
        parseInt(values.recurringInfo.frequency) <= 0
      ) {
        throw new Error("Recurring frequency must be a positive number");
      }

      // Validate selected days for weekly recurrence
      if (
        values.recurringInfo.period === "WEEKLY" &&
        (!values.recurringInfo.selectedDays ||
          values.recurringInfo.selectedDays.length === 0)
      ) {
        throw new Error(
          "Weekly recurring appointments must have at least one day selected",
        );
      }

      // Validate end date for "On Date" end type
      if (
        values.recurringInfo.endType === "On Date" &&
        values.recurringInfo.endValue
      ) {
        const endDate = new Date(values.recurringInfo.endValue);
        if (endDate <= new Date(startDateTime)) {
          throw new Error(
            "Recurring end date must be after the appointment start date",
          );
        }
      }
    }

    // Format recurring rule in RFC5545 format if recurring is enabled
    let recurringRule = null;
    if (values.recurring && values.recurringInfo) {
      const parts = [`FREQ=${values.recurringInfo.period}`];

      // Add interval (frequency)
      if (
        values.recurringInfo.frequency &&
        parseInt(values.recurringInfo.frequency) > 1
      ) {
        parts.push(`INTERVAL=${values.recurringInfo.frequency}`);
      }

      // Add weekdays for weekly recurrence
      if (
        values.recurringInfo.period === "WEEKLY" &&
        values.recurringInfo.selectedDays?.length > 0
      ) {
        const dayOrder = ["SU", "MO", "TU", "WE", "TH", "FR", "SA"];
        const sortedDays = [...values.recurringInfo.selectedDays].sort(
          (a, b) => dayOrder.indexOf(a) - dayOrder.indexOf(b),
        );
        parts.push(`BYDAY=${sortedDays.join(",")}`);
      }

      // Add monthly pattern if specified
      if (
        values.recurringInfo.period === "MONTHLY" &&
        values.recurringInfo.monthlyPattern
      ) {
        if (values.recurringInfo.monthlyPattern === "onDateOfMonth") {
          // Use BYMONTHDAY for same day each month
          const dayOfMonth = values.startDate.getDate();
          parts.push(`BYMONTHDAY=${dayOfMonth}`);
        } else if (values.recurringInfo.monthlyPattern === "onWeekDayOfMonth") {
          // Use BYDAY with ordinal for same weekday each month
          const dayOfWeek = values.startDate.getDay();
          const weekNumber = Math.ceil(values.startDate.getDate() / 7);
          const days = ["SU", "MO", "TU", "WE", "TH", "FR", "SA"];
          parts.push(`BYDAY=${weekNumber}${days[dayOfWeek]}`);
        } else if (
          values.recurringInfo.monthlyPattern === "onLastWeekDayOfMonth"
        ) {
          // Use BYDAY with -1 for last weekday of month
          const dayOfWeek = values.startDate.getDay();
          const days = ["SU", "MO", "TU", "WE", "TH", "FR", "SA"];
          parts.push(`BYDAY=-1${days[dayOfWeek]}`);
        }
      }

      // Add end condition
      if (
        values.recurringInfo.endType === "After" &&
        values.recurringInfo.endValue
      ) {
        parts.push(`COUNT=${values.recurringInfo.endValue}`);
      } else if (
        values.recurringInfo.endType === "On Date" &&
        values.recurringInfo.endValue
      ) {
        // Format the end date as YYYYMMDD for UNTIL
        const endDate = new Date(values.recurringInfo.endValue);
        const year = endDate.getFullYear();
        const month = String(endDate.getMonth() + 1).padStart(2, "0");
        const day = String(endDate.getDate()).padStart(2, "0");
        parts.push(`UNTIL=${year}${month}${day}T235959Z`);
      }

      recurringRule = parts.join(";");
    }

    // Ensure we have a valid user ID for created_by
    if (!session?.user?.id) {
      throw new Error("User session not found. Please log in again.");
    }

    const payload = {
      type: values.type || "APPOINTMENT",
      title:
        values.type === "event"
          ? values.eventName || "Event"
          : values.clientGroup
            ? `Appointment with ${clientName || "Client"}`
            : "New Appointment",
      is_all_day: values.allDay || false,
      start_date: startDateTime,
      end_date: endDateTime,
      location_id: values.location || "",
      client_group_id: values.clientGroup
        ? typeof values.clientGroup === "object"
          ? values.clientGroup.id
          : values.clientGroup
        : null,
      clinician_id: values.clinician || selectedResource || "",
      created_by: session.user.id,
      status: "SCHEDULED",
      is_recurring: values.recurring || false,
      recurring_rule: recurringRule,
      service_id: values.selectedServices?.[0]?.serviceId || null,
      appointment_fee: values.selectedServices?.[0]?.fee || null,
    };
    console.log("payload", payload, clientName);

    // Validate required fields before sending
    if (!payload.location_id) {
      throw new Error("Location is required");
    }
    if (!payload.clinician_id) {
      throw new Error("Clinician is required");
    }

    return payload;
  };

  // Get the current date range from the calendar
  const getDateRange = () => {
    if (!calendarRef.current) return { startDate: "", endDate: "" };
    const calendarApi = calendarRef.current.getApi();
    const view = calendarApi.view;
    const startDate = view.activeStart.toISOString().split("T")[0];
    const endDate = view.activeEnd.toISOString().split("T")[0];
    return { startDate, endDate };
  };

  // Fetch events using React Query
  const { data: eventsData, isLoading: _isLoadingEvents } = useQuery({
    queryKey: [
      "calendarEvents",
      currentView,
      currentDate,
      selectedClinicians,
      isAdmin,
      isScheduledPage,
    ],
    queryFn: async () => {
      const { startDate, endDate } = getDateRange();

      // Construct URLs with parameters
      let appointmentUrl = `/api/appointment?startDate=${startDate}&endDate=${endDate}`;
      let availabilityUrl = `/api/availability?startDate=${startDate}&endDate=${endDate}`;

      if (!isAdmin && selectedClinicians.length > 0) {
        const clinicianId = selectedClinicians[0];
        appointmentUrl += `&clinicianId=${clinicianId}`;
        availabilityUrl += `&clinicianId=${clinicianId}`;
      }

      // Fetch both in parallel
      const [appointmentsResponse, availabilitiesResponse] = await Promise.all([
        fetch(appointmentUrl),
        fetch(availabilityUrl),
      ]);

      if (!appointmentsResponse.ok)
        throw new Error("Failed to fetch appointments");
      if (!availabilitiesResponse.ok)
        throw new Error("Failed to fetch availabilities");

      const [appointments, availabilities] = await Promise.all([
        appointmentsResponse.json(),
        availabilitiesResponse.json(),
      ]);

      // Format appointments
      const formattedAppointments = appointments.map(
        (
          appointment: AppointmentData & {
            isFirstAppointmentForGroup?: boolean;
            AppointmentTag?: Array<{
              Tag: { name: string };
            }>;
            Invoice?: Array<{ id: string; status: string }>;
          },
        ) => ({
          id: appointment.id,
          resourceId: appointment.clinician_id || "",
          title: appointment.title,
          start: appointment.start_date,
          end: appointment.end_date,
          location: appointment.location_id || "",
          extendedProps: {
            type: "appointment" as const,
            isFirstAppointmentForGroup: appointment.isFirstAppointmentForGroup,
            appointmentTags: appointment.AppointmentTag || [],
            hasInvoice: appointment.Invoice && appointment.Invoice.length > 0,
            invoices: appointment.Invoice || [],
          },
        }),
      );

      // Format availabilities
      const formattedAvailabilities = availabilities.map(
        (availability: AvailabilityData) => ({
          id: availability.id,
          resourceId: availability.clinician_id,
          title: availability.title || "Available",
          start: availability.start_date,
          end: availability.end_date,
          location: availability.location || "",
          extendedProps: {
            type: "availability" as const,
            clinician_id: availability.clinician_id,
            allow_online_requests: availability.allow_online_requests,
            is_recurring: availability.is_recurring,
            recurring_rule: availability.recurring_rule,
            clinician: availability.Clinician,
          },
        }),
      );

      return [...formattedAvailabilities, ...formattedAppointments];
    },
    enabled: !!calendarRef.current,
  });

  // Set events from query data when it changes
  useEffect(() => {
    if (eventsData) {
      setEvents(eventsData);
    }
  }, [eventsData]);

  // React Query for appointment limits
  const { data: limitsData } = useQuery({
    queryKey: [
      "appointmentLimits",
      currentView,
      currentDate,
      selectedClinicians,
      isScheduledPage,
    ],
    queryFn: async () => {
      if (
        !isScheduledPage ||
        (selectedClinicians.length === 0 && initialClinicians.length === 0) ||
        !calendarRef.current
      ) {
        return {};
      }

      const { startDate, endDate } = getDateRange();

      // Check if we have valid dates
      if (!startDate || !endDate) {
        return {};
      }

      // Get clinicians to fetch limits for
      const cliniciansToFetch =
        selectedClinicians.length > 0
          ? selectedClinicians
          : initialClinicians.slice(0, 3).map((c) => c.value);

      // Get all dates in range
      const dates: string[] = [];
      const d = new Date(startDate);
      const end = new Date(endDate);
      while (d <= end) {
        dates.push(d.toISOString().split("T")[0]);
        d.setDate(d.getDate() + 1);
      }

      // Fetch all limits for all clinicians and dates in parallel
      const fetchPromises: Promise<{
        clinicianId: string;
        date: string;
        limit: number | null;
      }>[] = [];

      cliniciansToFetch.forEach((clinicianId) => {
        dates.forEach((date) => {
          fetchPromises.push(
            fetch(
              `/api/appointment-limit?clinicianId=${clinicianId}&date=${date}`,
            )
              .then((res) => res.json())
              .then((data) => ({
                clinicianId,
                date,
                limit: data.limit ?? null,
              }))
              .catch(() => ({ clinicianId, date, limit: null })),
          );
        });
      });

      const results = await Promise.all(fetchPromises);

      const limits: Record<string, number | null> = {};
      results.forEach(({ clinicianId, date, limit }) => {
        const limitKey = `${clinicianId}-${date}`;
        limits[limitKey] = limit;
      });
      return limits;
    },
    enabled:
      isScheduledPage &&
      (selectedClinicians.length > 0 || initialClinicians.length > 0),
  });

  // Set appointment limits from query data when it changes
  useEffect(() => {
    if (limitsData) {
      setAppointmentLimits(limitsData);
    }
  }, [limitsData]);

  // Function to handle adding a limit for specific clinician
  function handleAddLimitForClinician(
    date: Date,
    clinicianId: string,
    event: React.MouseEvent<HTMLButtonElement>,
  ) {
    const rect = event.currentTarget.getBoundingClientRect();
    setDropdownPosition({
      top: rect.bottom + window.scrollY,
      left: rect.left + rect.width / 2 + window.scrollX,
    });
    setAddLimitDropdown({
      open: true,
      anchor: event.currentTarget,
      date,
      clinicianId,
    });
  }

  // Mutation for setting appointment limit
  const setLimitMutation = useMutation({
    mutationFn: async ({
      clinicianId,
      date,
      maxLimit,
    }: {
      clinicianId: string;
      date: string;
      maxLimit: number;
    }) => {
      const response = await fetch("/api/appointment-limit", {
        method: "POST",
        headers: { "Content-Type": "application/json" },
        body: JSON.stringify({
          clinician_id: clinicianId,
          date,
          max_limit: maxLimit,
        }),
      });

      if (!response.ok) {
        const errorData = await response.json();
        throw new Error(errorData.error || "Failed to set limit");
      }

      return response.json();
    },
    onSuccess: (_, variables) => {
      // Update the local state with the correct key format
      const limitKey = `${variables.clinicianId}-${variables.date}`;
      setAppointmentLimits((prev) => ({
        ...prev,
        [limitKey]: variables.maxLimit,
      }));

      // Invalidate the related query to refetch data
      queryClient.invalidateQueries({
        queryKey: ["appointmentLimits"],
      });
    },
    onError: (error) => {
      console.error("Error setting limit:", error);
      showToast({
        title: "Failed to set limit",
        variant: "destructive",
      });
    },
  });

  // Update limit for specific clinician
  async function handleSelectLimitForClinician(
    limit: number | null,
    targetClinicianId: string,
  ) {
    if (!addLimitDropdown.date || !targetClinicianId) {
      console.log("Missing date or clinician for limit:", {
        date: addLimitDropdown.date,
        clinicianId: targetClinicianId,
      });
      return;
    }

    // Use local date to ensure consistency
    const year = addLimitDropdown.date.getFullYear();
    const month = String(addLimitDropdown.date.getMonth() + 1).padStart(2, "0");
    const day = String(addLimitDropdown.date.getDate()).padStart(2, "0");
    const date = `${year}-${month}-${day}`;
    const apiLimit = limit === null ? 0 : limit;

    try {
      await setLimitMutation.mutateAsync({
        clinicianId: targetClinicianId,
        date,
        maxLimit: apiLimit,
      });

      // Update the local state with clinician-specific key
      const limitKey = `${targetClinicianId}-${date}`;
      setAppointmentLimits((prev) => ({
        ...prev,
        [limitKey]: apiLimit,
      }));
    } finally {
      setAddLimitDropdown({
        open: false,
        anchor: null,
        date: null,
        clinicianId: null,
      });
    }
  }

  // Close dropdown on click outside
  useEffect(() => {
    function handleClickOutside(event: MouseEvent) {
      if (
        addLimitDropdown.open &&
        addLimitDropdownRef.current &&
        !addLimitDropdownRef.current.contains(event.target as Node)
      ) {
        setAddLimitDropdown({
          open: false,
          anchor: null,
          date: null,
          clinicianId: null,
        });
        setDropdownPosition(null);
      }
    }
    if (addLimitDropdown.open) {
      document.addEventListener("mousedown", handleClickOutside);
    }
    return () => {
      document.removeEventListener("mousedown", handleClickOutside);
    };
  }, [addLimitDropdown.open]);

  // Effect to handle availability refresh
  useEffect(() => {
    const handleAvailabilityRefresh = async () => {
      // Invalidate and refetch all calendar events queries to refresh data
      await queryClient.invalidateQueries({
        predicate: (query) => query.queryKey[0] === "calendarEvents",
      });

      // Force refetch to ensure immediate update
      await queryClient.refetchQueries({
        predicate: (query) => query.queryKey[0] === "calendarEvents",
      });
    };

    window.addEventListener(
      "refreshAvailabilities",
      handleAvailabilityRefresh as EventListener,
    );

    return () => {
      window.removeEventListener(
        "refreshAvailabilities",
        handleAvailabilityRefresh as EventListener,
      );
    };
  }, [queryClient]);

  // Handle event click to view appointment details
  const handleEventClick = async (clickInfo: EventClickArg) => {
    if (clickInfo.event.extendedProps?.type === "availability") {
      if (isScheduledPage) {
        // On scheduled page, open availability sidebar
        const availabilityId = clickInfo.event.id;
        try {
          const response = await fetch(
            `/api/availability?id=${availabilityId}`,
          );
          if (!response.ok)
            throw new Error("Failed to fetch availability details");
          const availabilityData = await response.json();

          setSelectedAvailability(availabilityData);
          setShowAvailabilitySidebar(true);
        } catch (error) {
          console.error("Error fetching availability:", error);
        }
      } else {
        // On calendar page, open appointment dialog
        setSelectedDate(clickInfo.event.start || new Date());
        setSelectedResource(
          clickInfo.event.extendedProps?.clinician_id || null,
        );

        // Set up the time slot information
        const startTime = format(clickInfo.event.start || new Date(), "h:mm a");
        const endTime = format(clickInfo.event.end || new Date(), "h:mm a");

        const eventData = {
          startTime,
          endTime,
          startDate:
            clickInfo.event.start?.toISOString() || new Date().toISOString(),
          endDate:
            clickInfo.event.end?.toISOString() || new Date().toISOString(),
        };

        window.sessionStorage.setItem(
          "selectedTimeSlot",
          JSON.stringify(eventData),
        );
        setIsDialogOpen(true);
      }
      return;
    }

    // Handle regular appointment click
    if (onEventClick) {
      onEventClick(clickInfo);
      return;
    }

    const appointmentId = clickInfo.event.id;
    const appointmentData = await fetchAppointmentDetails(appointmentId);

    if (appointmentData) {
      if (appointmentData.start_date) {
        setSelectedDate(new Date(appointmentData.start_date));
      }
      if (appointmentData.clinician_id) {
        setSelectedResource(appointmentData.clinician_id);
      }

      const eventData = {
        startTime: format(new Date(appointmentData.start_date), "h:mm a"),
        endTime: format(new Date(appointmentData.end_date), "h:mm a"),
      };

      window.sessionStorage.setItem(
        "selectedTimeSlot",
        JSON.stringify(eventData),
      );
      setSelectedAppointment(appointmentData);
      setIsEditDialogOpen(true);
    }
  };

  // Handle date selection to create a new appointment
  const handleDateSelect = (selectInfo: DateSelectArg) => {
    if (onDateSelect) {
      onDateSelect(selectInfo);
      return;
    }

    // Reset viewing mode when creating a new appointment
    setSelectedAppointment(null);
    setSelectedDate(selectInfo.start);
    setSelectedResource(selectInfo.resource?.id || null);

    // Get the local time by adjusting for timezone
    const adjustForTimezone = (date: Date) => {
      const userTimezoneOffset = date.getTimezoneOffset() * 60000;
      return new Date(date.getTime() + userTimezoneOffset);
    };

    const localStart = adjustForTimezone(selectInfo.start);
    const localEnd = adjustForTimezone(selectInfo.end);

    // Format the times in local timezone
    const startTime = format(localStart, "h:mm a"); // 12-hour format
    const endTime = format(localEnd, "h:mm a"); // 12-hour format

    // Save the selected time info for the appointment dialog
    const eventData = {
      startTime,
      endTime,
      startDate: localStart.toISOString(),
      endDate: localEnd.toISOString(),
    };

    // Store this data to be accessed by the form
    window.sessionStorage.setItem(
      "selectedTimeSlot",
      JSON.stringify(eventData),
    );

    setIsDialogOpen(true);
  };

  // View handling functions
  const handleViewChange = (newView: string) => {
    // Close any open dropdowns when view changes
    setAddLimitDropdown({
      open: false,
      anchor: null,
      date: null,
      clinicianId: null,
    });
    setDropdownPosition(null);

    // On scheduled page, use resource view only for day view
    if (isScheduledPage) {
      if (newView === "timeGridDay") {
        newView = "resourceTimeGridDay";
      }
      // Keep week view as regular timeGridWeek (no resource view)
    } else {
      // On regular calendar page, non-admin users don't use resource views
      if (!isAdmin && newView.startsWith("resourceTimeGrid")) {
        newView = newView.replace("resourceTimeGrid", "timeGrid");
      }
    }

    setCurrentView(newView);
    if (calendarRef.current) {
      const calendar = calendarRef.current.getApi();
      calendar.changeView(newView);
    }
  };

  const handleToday = () => {
    if (calendarRef.current) {
      const calendar = calendarRef.current.getApi();
      calendar.today();
      setCurrentDate(new Date());
    }
  };

  const handlePrev = () => {
    if (calendarRef.current) {
      const calendar = calendarRef.current.getApi();
      calendar.prev();
      setCurrentDate(calendar.getDate());
    }
  };

  const handleNext = () => {
    if (calendarRef.current) {
      const calendar = calendarRef.current.getApi();
      calendar.next();
      setCurrentDate(calendar.getDate());
    }
  };

  // Get formatted header date text
  const getFormattedHeaderDate = () => {
    return getHeaderDateFormat(currentView, currentDate);
  };

  // Filter resources based on selected clinicians
  const resources = useMemo(() => {
    return initialClinicians
      .filter((clinician: Clinician) =>
        selectedClinicians.includes(clinician.value),
      )
      .map((clinician: Clinician) => ({
        id: clinician.value,
        title: clinician.label,
      }));
  }, [initialClinicians, selectedClinicians]);

  return (
    <div className="flex h-full bg-background">
      <div className="flex-1 flex flex-col">
        <CalendarToolbar
          currentView={currentView}
          getHeaderDateFormat={getFormattedHeaderDate}
          handleNext={handleNext}
          handlePrev={handlePrev}
          handleToday={handleToday}
          handleViewChange={handleViewChange}
          initialClinicians={initialClinicians}
          initialLocations={initialLocations}
          isAdmin={isAdmin}
          isScheduledPage={isScheduledPage}
          selectedClinicians={selectedClinicians}
          selectedLocations={selectedLocations}
          setSelectedClinicians={setSelectedClinicians}
          setSelectedLocations={setSelectedLocations}
        />

        <FullCalendar
          ref={calendarRef}
          allDaySlot={true}
          allDayText="All day"
          dayHeaderContent={(args) => {
            const date = args.date;
            const weekday = date.toLocaleDateString("en-US", {
              weekday: "short",
            });
            const month = date.getMonth() + 1;
            const day = date.getDate();
            return (
              <div className="text-center">
                <div className="font-medium">
                  {weekday} {month}/{day}
                </div>
              </div>
            );
          }}
          eventClick={handleEventClick}
          eventContent={(arg) => {
            const type = arg.event.extendedProps?.type;
            const _isFirstAppointment = arg.event.extendedProps
              ?.isFirstAppointmentForGroup as boolean | undefined;
            const appointmentTags = (arg.event.extendedProps?.appointmentTags ||
              []) as Array<{
              Tag: { name: string };
            }>;
            const _hasInvoice = arg.event.extendedProps?.hasInvoice as
              | boolean
              | undefined;
            const _invoices = (arg.event.extendedProps?.invoices ||
              []) as Array<{
              id: string;
              status: string;
            }>;

            // Check if current view is a week view
            const isWeekView = currentView.includes("Week");

            // Handle Availability events separately
            if (type === "availability") {
              const _title = arg.event.title || "Available";
              const startTime = arg.timeText;

              // Get clinician initials for week view
              const getClinicianInitials = () => {
                const clinician = arg.event.extendedProps?.clinician;
                if (clinician?.first_name && clinician?.last_name) {
                  return `${clinician.first_name.charAt(0)}${clinician.last_name.charAt(0)}`.toUpperCase();
                }
                const resourceId = (
                  arg.event as unknown as EventApiWithResourceIds
                )._def?.resourceIds?.[0];
                const clinicianResource = resources.find(
                  (r) => r.id === resourceId,
                );
                if (clinicianResource) {
                  const nameParts = clinicianResource.title.split(" ");
                  if (nameParts.length >= 2) {
                    return `${nameParts[0].charAt(0)}${nameParts[nameParts.length - 1].charAt(0)}`.toUpperCase();
                  }
                }
                return "AN"; // Default fallback
              };

              // Different display for calendar vs scheduled page
              if (isScheduledPage) {
                // Full display on scheduled page with initials in week view (only for admins)
                if (isWeekView) {
                  return (
                    <div className="px-3 py-2 flex flex-col h-full">
                      <div className="text-xs text-gray-600 mb-1">
                        {startTime}
                      </div>
                      <div className="text-sm font-medium text-gray-800">
                        {isAdmin ? `${getClinicianInitials()}: ` : ""}
                        Availability
                      </div>
                    </div>
                  );
                } else {
                  // Day view - no initials, Month view - with initials (only for admins)
                  const isDayView = currentView.includes("Day");
                  return (
                    <div className="px-3 py-2 flex flex-col h-full">
                      <div className="text-xs text-gray-600 mb-1">
                        {startTime}
                      </div>
                      <div className="text-sm font-medium text-gray-800">
                        {isDayView
                          ? "Availability"
                          : isAdmin
                            ? `${getClinicianInitials()}: Availability`
                            : "Availability"}
                      </div>
                    </div>
                  );
                }
              } else {
                // Only dotted line on calendar page - no time display
                return (
                  <div
                    style={{
                      width: "100%",
                      height: "100%",
                      position: "relative",
                    }}
                  >
                    <div
                      className="availability-dotted-line"
                      data-event-end={arg.event.end?.toISOString()}
                      data-event-id={arg.event.id}
                      data-event-resource={
                        (arg.event as unknown as EventApiWithResourceIds)._def
                          ?.resourceIds?.[0]
                      }
                      data-event-start={arg.event.start?.toISOString()}
                      data-event-time={arg.timeText}
                      data-event-title={arg.event.title}
                      style={{
                        width: "12px",
                        height: "100%",
                        borderLeft: "3px dotted #3B82F6",
                        backgroundColor: "rgba(59, 130, 246, 0.1)",
                        minHeight: "20px",
                        position: "absolute",
                        left: "0",
                        top: "0",
                        cursor: "pointer",
                      }}
                    />
                  </div>
                );
              }
            }

            // Handle regular Appointment events
            const title = arg.event.title; // Or format as needed
            const startTime = arg.timeText; // This contains the formatted start time

            return (
              <div className="p-1 flex flex-col h-full relative">
                {/* Start time above title */}
                <div className="text-xs text-gray-600 mb-0.5">{startTime}</div>

                <div className="flex h-full">
                  {/* Title on the left */}
                  <div className="text-sm font-medium text-gray-800 whitespace-nowrap overflow-hidden text-ellipsis flex-grow pr-2">
                    {title}
                  </div>

                  {/* Tags and icons on the right - only show if NOT week view */}
                  {!isWeekView && (
                    <div className="flex items-center gap-1 flex-shrink-0">
                      {appointmentTags.map((appointmentTag, index: number) => {
                        const tag = appointmentTag.Tag;
                        const tagName = tag.name;

                        // Define tag styling based on tag name
                        let tagStyle = "";
                        let tagText = "";

                        switch (tagName) {
                          case "Appointment Paid":
                            tagStyle = "bg-green-500 text-white";
                            tagText = "✓ Paid";
                            break;
                          case "Appointment Unpaid":
                            tagStyle = "bg-gray-500 text-white";
                            tagText = "Unpaid";
                            break;
                          case "New Client":
                            tagStyle =
                              "bg-green-100 text-green-800 border border-green-300";
                            tagText = "New";
                            break;
                          case "No Note":
                            tagStyle = "bg-gray-200 text-gray-700";
                            tagText = "No Note";
                            break;
                          case "Note Added":
                            return null;
                          default:
                            tagStyle =
                              "bg-gray-100 text-gray-800 border border-gray-200";
                            tagText = tagName;
                        }

                        return (
                          <span
                            key={index}
                            className={`inline-flex items-center text-xs font-medium px-1.5 py-0.5 rounded-full ${tagStyle}`}
                            style={{ fontSize: "9px" }}
                          >
                            {tagText}
                          </span>
                        );
                      })}

                      {/* Show document icon if there are notes */}
                      {appointmentTags.some(
                        (at) => at.Tag.name === "Note Added",
                      ) && (
                        <div className="flex items-center">
                          <svg
                            className="text-gray-600"
                            fill="currentColor"
                            height="12"
                            viewBox="0 0 16 16"
                            width="12"
                          >
                            <path d="M4 2a2 2 0 0 0-2 2v8a2 2 0 0 0 2 2h8a2 2 0 0 0 2-2V4a2 2 0 0 0-2-2H4zm0 1h8a1 1 0 0 1 1 1v8a1 1 0 0 1-1 1H4a1 1 0 0 1-1-1V4a1 1 0 0 1 1-1z" />
                            <path d="M5 5h6v1H5V5zm0 2h6v1H5V7zm0 2h4v1H5V9z" />
                          </svg>
                          <svg
                            className="text-green-600 ml-1"
                            fill="currentColor"
                            height="12"
                            viewBox="0 0 16 16"
                            width="12"
                          >
                            <path d="M10.97 4.97a.235.235 0 0 0-.02.022L7.477 9.417 5.384 7.323a.75.75 0 0 0-1.06 1.06L6.97 11.03a.75.75 0 0 0 1.079-.02l3.992-4.99a.75.75 0 0 0-1.071-1.05z" />
                          </svg>
                        </div>
                      )}
                    </div>
                  )}
                </div>
              </div>
            );
          }}
          eventDidMount={(info) => {
            const event = info.event;
            const type = event.extendedProps?.type;

            // Add cursor pointer for all events except appointment limits
            if (type !== "appointmentLimit") {
              info.el.classList.add("cursor-pointer");
            }

            if (type === "availability") {
              const allowRequests = event.extendedProps?.allow_online_requests;
              const _isRecurring = event.extendedProps?.is_recurring;

              // Different styling based on page type
              if (isScheduledPage) {
                // On scheduled page, show with background
                info.el.classList.add(
                  "bg-[#2d84671a]",
                  "border-0",
                  "opacity-85",
                  "pointer-events-auto",
                  "z-10",
                  "relative",
                  "pl-4",
                );

                // Create the colored bar for the left side
                const leftBar = document.createElement("div");
                leftBar.classList.add(
                  "absolute",
                  "left-0",
                  "top-0",
                  "bottom-0",
                  "w-1",
                );

                // Set the color based on allowRequests
                if (allowRequests) {
                  leftBar.classList.add("bg-green-500");
                } else {
                  leftBar.classList.add("bg-red-500");
                }

                info.el.appendChild(leftBar);

                // Remove recurring symbol - commented out as requested
                // if (isRecurring) {
                //   const recurringSymbol = document.createElement("div");
                //   recurringSymbol.classList.add(
                //     "absolute",
                //     "top-1",
                //     "right-1",
                //     "text-xs",
                //     "text-gray-500",
                //   );
                //   recurringSymbol.textContent = "↻";
                //   info.el.appendChild(recurringSymbol);
                // }

                // Apply hover effect
                info.el.addEventListener("mouseenter", () => {
                  info.el.classList.replace("opacity-85", "opacity-100");
                });

                info.el.addEventListener("mouseleave", () => {
                  info.el.classList.replace("opacity-100", "opacity-85");
                });
              } else {
                // On calendar page, minimal styling - transparent background
                info.el.style.setProperty(
                  "background-color",
                  "transparent",
                  "important",
                );
                info.el.style.setProperty("border", "none", "important");
                info.el.style.setProperty("box-shadow", "none", "important");
                info.el.classList.add("availability-event-calendar");

                // Set a data attribute to identify this event
                info.el.setAttribute("data-event-type", "availability");

                // Remove all inner styling
                const allInnerElements = info.el.querySelectorAll("*");
                allInnerElements.forEach((el) => {
                  if (el instanceof HTMLElement) {
                    el.style.setProperty(
                      "background-color",
                      "transparent",
                      "important",
                    );
                    el.style.setProperty(
                      "background",
                      "transparent",
                      "important",
                    );
                    el.style.setProperty("border", "none", "important");
                  }
                });

                // Create tooltip element for hover
                let tooltip: HTMLDivElement | null = null;

                // Simple hover handlers directly on the event element
                info.el.addEventListener("mouseenter", () => {
                  // Remove any existing tooltip
                  if (tooltip?.parentNode) {
                    tooltip.parentNode.removeChild(tooltip);
                  }

                  // Create and show tooltip
                  tooltip = document.createElement("div");
                  tooltip.style.cssText = `
                    position: fixed;
                    background: white;
                    border: 1px solid #e5e7eb;
                    border-radius: 8px;
                    padding: 12px 16px;
                    box-shadow: 0 4px 6px -1px rgba(0, 0, 0, 0.1), 0 2px 4px -1px rgba(0, 0, 0, 0.06);
                    min-width: 220px;
                    z-index: 99999;
                    pointer-events: none;
                  `;

                  // Get event details
                  // Format the times from the event dates
                  let startTime = "";
                  let endTime = "";

                  // First try to get the time from the data attribute we set
                  const availabilityElement = info.el.querySelector(
                    ".availability-dotted-line",
                  );
                  const eventTimeData =
                    availabilityElement?.getAttribute("data-event-time");

                  if (eventTimeData) {
                    // Use the pre-formatted time from FullCalendar
                    const times = eventTimeData.split(" - ");
                    if (times.length === 2) {
                      startTime = times[0]
                        .replace("a", " AM")
                        .replace("p", " PM");
                      endTime = times[1]
                        .replace("a", " AM")
                        .replace("p", " PM");
                    } else {
                      startTime = eventTimeData
                        .replace("a", " AM")
                        .replace("p", " PM");
                      endTime = "";
                    }
                  } else {
                    // Try to get from time element
                    const timeTextElement =
                      info.el.querySelector(".fc-event-time");
                    if (timeTextElement?.textContent) {
                      const timeText = timeTextElement.textContent;
                      const times = timeText.split(" - ");
                      if (times.length === 2) {
                        startTime = times[0]
                          .replace("a", " AM")
                          .replace("p", " PM");
                        endTime = times[1]
                          .replace("a", " AM")
                          .replace("p", " PM");
                      } else {
                        startTime = timeText
                          .replace("a", " AM")
                          .replace("p", " PM");
                        endTime = "";
                      }
                    } else {
                      // Last fallback - format the dates
                      if (event.start && event.end) {
                        const startDate =
                          typeof event.start === "string"
                            ? new Date(event.start)
                            : event.start;
                        const endDate =
                          typeof event.end === "string"
                            ? new Date(event.end)
                            : event.end;
                        startTime = format(startDate, "h:mm a");
                        endTime = format(endDate, "h:mm a");
                      } else {
                        startTime = "Time not available";
                        endTime = "";
                      }
                    }
                  }
                  const title = event.title || "Availability";

                  // Get clinician name from event extended props or resources
                  let clinicianName = "Unknown";
                  if (event.extendedProps?.clinician) {
                    // If clinician data is in extended props
                    const clinician = event.extendedProps.clinician;
                    clinicianName = `${clinician.first_name} ${clinician.last_name}`;
                  } else {
                    // Fallback to finding in resources
                    const resourceId = (
                      event as unknown as EventApiWithResourceIds
                    )._def?.resourceIds?.[0];
                    const clinicianResource = resources.find(
                      (r) => r.id === resourceId,
                    );
                    clinicianName = clinicianResource
                      ? clinicianResource.title
                      : "Unknown";
                  }

                  tooltip.innerHTML = `
                    <div style="font-size: 12px; color: #6b7280; margin-bottom: 4px;">
                      ${endTime ? `${startTime} - ${endTime}` : startTime}
                    </div>
                    <div style="font-weight: 600; font-size: 14px; margin-bottom: 4px; color: #111827;">
                      ${title}
                    </div>
                    ${
                      isAdmin
                        ? `<div style="color: #6b7280; font-size: 13px;">
                      ${clinicianName}
                    </div>`
                        : ""
                    }
                  `;

                  document.body.appendChild(tooltip);

                  // Position the tooltip
                  const rect = info.el.getBoundingClientRect();

                  // Calculate position
                  let left = rect.right + 10;
                  let top = rect.top + rect.height / 2 - 30; // Approximate center

                  // Adjust if tooltip goes off screen
                  const tooltipWidth = 220; // min-width
                  const tooltipHeight = 80; // approximate height

                  if (left + tooltipWidth > window.innerWidth) {
                    left = rect.left - tooltipWidth - 10;
                  }

                  if (top < 10) {
                    top = 10;
                  } else if (top + tooltipHeight > window.innerHeight - 10) {
                    top = window.innerHeight - tooltipHeight - 10;
                  }

                  tooltip.style.left = `${left}px`;
                  tooltip.style.top = `${top}px`;
                });

                info.el.addEventListener("mouseleave", () => {
                  // Remove tooltip
                  if (tooltip?.parentNode) {
                    tooltip.parentNode.removeChild(tooltip);
                    tooltip = null;
                  }
                });

                // Also inject global CSS if not already present
                if (
                  !document.head.querySelector(
                    "style[data-availability-styles]",
                  )
                ) {
                  const style = document.createElement("style");
                  style.setAttribute("data-availability-styles", "true");
                  style.textContent = `
                    .fc-event[data-event-type="availability"],
                    .fc-event[data-event-type="availability"] .fc-event-main,
                    .fc-event[data-event-type="availability"] .fc-event-main-frame,
                    .fc-event[data-event-type="availability"] .fc-event-title-container,
                    .fc-event[data-event-type="availability"] .fc-event-title,
                    .fc-event[data-event-type="availability"] .fc-event-time {
                      background: transparent !important;
                      background-color: transparent !important;
                      border: none !important;
                    }
                    
                    .fc-event[data-event-type="availability"] {
                      background-color: transparent !important;
                    }
                    
                    .fc-event[data-event-type="availability"]:hover {
                      background-color: transparent !important;
                    }
                    
                    .fc-event[data-event-type="availability"]:hover * {
                      background: transparent !important;
                      background-color: transparent !important;
                    }
                  `;
                  document.head.appendChild(style);
                }
              }
            } else {
              // Style regular appointments with greenish background
              info.el.style.backgroundColor = "#e6f4ea";
              info.el.style.borderLeft = "3px solid #0f9d58";
              info.el.style.borderRadius = "4px";
              info.el.classList.add("hover:shadow-md", "transition-shadow");
            }
          }}
          eventDisplay="block"
          eventOverlap={true}
          events={filteredEvents}
          eventTimeFormat={{
            hour: "numeric",
            minute: "2-digit",
            hour12: true,
          }}
          headerToolbar={false}
          height="100%"
          initialView={currentView}
          nowIndicator={true}
          plugins={[
            resourceTimeGridPlugin,
            timeGridPlugin,
            dayGridPlugin,
            interactionPlugin,
          ]}
          resourceLabelContent={
            isScheduledPage && initialClinicians.length > 0
              ? (args) => {
                  const resourceId = args.resource.id;
                  const clinician = initialClinicians.find(
                    (c) => c.value === resourceId,
                  );

                  // For day view, show appointment limit controls
                  if (currentView === "resourceTimeGridDay") {
                    // Use local date to match how we store the keys
                    const year = currentDate.getFullYear();
                    const month = String(currentDate.getMonth() + 1).padStart(
                      2,
                      "0",
                    );
                    const day = String(currentDate.getDate()).padStart(2, "0");
                    const dateStr = `${year}-${month}-${day}`;
                    const limitKey = `${resourceId}-${dateStr}`;
                    const limit = appointmentLimits[limitKey];

                    const isDropdownOpen =
                      addLimitDropdown.open &&
                      addLimitDropdown.date &&
                      addLimitDropdown.date.toDateString() ===
                        currentDate.toDateString() &&
                      addLimitDropdown.clinicianId === resourceId;

                    let buttonText = "+ Appt Limit";
                    if (limit !== undefined && limit !== null) {
                      if (limit === 0) {
                        buttonText = "No Availability";
                      } else {
                        buttonText = `${limit} max`;
                      }
                    }

                    return (
                      <div className="flex flex-col items-center w-full py-2">
                        {isAdmin && (
                          <div className="text-sm font-medium text-gray-900 mb-2 text-center">
                            {clinician ? clinician.label : args.resource.title}
                          </div>
                        )}
                        <div className="relative">
                          <Button
                            className="text-xs px-2 py-1 w-full max-w-[100px]"
                            size="sm"
                            variant="outline"
                            onClick={(e) => {
                              e.preventDefault();
                              e.stopPropagation();
                              handleAddLimitForClinician(
                                currentDate,
                                resourceId,
                                e,
                              );
                            }}
                          >
                            {buttonText}
                          </Button>
                          {isDropdownOpen && (
                            <Card
                              ref={addLimitDropdownRef}
                              className="absolute top-full left-1/2 transform -translate-x-1/2 mt-1 bg-white z-[9999] min-w-[170px] overflow-hidden p-0 shadow-lg border"
                              style={{
                                position: "fixed",
                                top: dropdownPosition?.top,
                                left: dropdownPosition?.left,
                                transform: "translate(-50%, 0)",
                                zIndex: 9999,
                              }}
                            >
                              <CardHeader className="p-[10px_10px_6px_10px] border-b border-gray-100">
                                <div className="font-bold text-[0.6rem] text-gray-800">
                                  Appt limit per day
                                </div>
                                <div className="font-medium text-[0.5rem] text-gray-400 mt-0.5">
                                  {clinician?.label || "Clinician"} - All{" "}
                                  {currentDate.toLocaleDateString(undefined, {
                                    weekday: "long",
                                  })}
                                  s
                                </div>
                              </CardHeader>
                              <CardContent className="py-2 px-0 max-h-60 overflow-y-auto">
                                <div
                                  className={`px-4 py-3 text-left cursor-pointer text-gray-800 font-bold text-[0.7rem] rounded-lg mx-2 mb-1 ${
                                    limit === 0 ? "bg-gray-100" : ""
                                  }`}
                                  onClick={(e) => {
                                    e.preventDefault();
                                    e.stopPropagation();
                                    handleSelectLimitForClinician(
                                      null,
                                      resourceId,
                                    );
                                  }}
                                  onMouseDown={(e) => e.preventDefault()}
                                >
                                  No appt limit
                                </div>
                                {[...Array(20)].map((_, i: number) => {
                                  const num = i + 1;
                                  return (
                                    <div
                                      key={num}
                                      className={`px-4 py-2.5 text-left cursor-pointer text-gray-800 font-medium text-[0.7rem] rounded-lg mx-2 mb-1 transition-colors ${
                                        limit === num ? "bg-gray-100" : ""
                                      }`}
                                      onClick={(e) => {
                                        e.preventDefault();
                                        e.stopPropagation();
                                        handleSelectLimitForClinician(
                                          num,
                                          resourceId,
                                        );
                                      }}
                                      onMouseDown={(e) => e.preventDefault()}
                                    >
                                      {num}
                                    </div>
                                  );
                                })}
                              </CardContent>
                            </Card>
                          )}
                        </div>
                      </div>
                    );
                  }

                  // Default - show clinician name only for admins
                  return (
                    <div className="text-sm font-medium text-gray-900 text-center py-2">
                      {isAdmin && clinician ? clinician.label : ""}
                    </div>
                  );
                }
              : undefined
          }
          resources={
            isScheduledPage && currentView === "resourceTimeGridDay"
              ? resources
              : undefined
          }
          select={handleDateSelect}
          selectable={true}
          slotEventOverlap={true}
          slotMaxTime="24:00:00"
          slotMinTime="00:00:00"
          timeZone="America/New_York"
          views={{
            resourceTimeGridDay: {
              type: "resourceTimeGrid",
              duration: { days: 1 },
              slotDuration: "01:00:00",
              slotLabelFormat: {
                hour: "numeric",
                minute: "2-digit",
                hour12: true,
              },
            },
            timeGridDay: {
              type: "timeGrid",
              duration: { days: 1 },
              slotDuration: "01:00:00",
              slotLabelFormat: {
                hour: "numeric",
                minute: "2-digit",
                hour12: true,
              },
            },
            timeGridWeek: {
              type: "timeGrid",
              duration: { weeks: 1 },
              slotDuration: "01:00:00",
              slotLabelFormat: {
                hour: "numeric",
                minute: "2-digit",
                hour12: true,
              },
            },
            resourceTimeGridWeek: {
              type: "resourceTimeGrid",
              duration: { weeks: 1 },
              slotDuration: "01:00:00",
              slotLabelFormat: {
                hour: "numeric",
                minute: "2-digit",
                hour12: true,
              },
            },
            dayGridMonth: {
              type: "dayGrid",
              duration: { months: 1 },
              dayHeaderFormat: { weekday: "short" },
            },
          }}
        />
      </div>

      <AppointmentDialog
        appointmentData={undefined}
        isViewMode={false}
        open={isDialogOpen}
        selectedDate={selectedDate || new Date()}
        selectedResource={selectedResource}
        onCreateClient={(date, time) => onCreateClient?.(date, time)}
        onDone={handleAppointmentSubmit}
        onOpenChange={setIsDialogOpen}
      />

      <EditAppointmentDialog
        appointmentData={selectedAppointment || undefined}
        open={isEditDialogOpen}
        selectedDate={selectedDate || new Date()}
        selectedResource={selectedResource}
        onDone={() => {
          // Just close the dialog after update
          setIsEditDialogOpen(false);
          // If there's a callback, call it
          if (onAppointmentDone) onAppointmentDone();
        }}
        onOpenChange={setIsEditDialogOpen}
      />

      <AvailabilitySidebar
        availabilityData={selectedAvailability ?? undefined}
        isEditMode={!!selectedAvailability}
        open={showAvailabilitySidebar}
        selectedDate={
          selectedAvailability?.start_date
            ? new Date(selectedAvailability.start_date)
            : new Date()
        }
        selectedResource={selectedAvailability?.clinician_id || null}
        onOpenChange={setShowAvailabilitySidebar}
      />

      {showIntakeForm && intakeClientData && (
        <IntakeForm
          clientGroupId={intakeClientData.clientGroupId}
<<<<<<< HEAD
          clientId={intakeClientData.clientId}
          clientName={intakeClientData.clientName}
          appointmentDate={intakeClientData.appointmentDate}
          appointmentTime={intakeClientData.appointmentTime}
          clinicianName={intakeClientData.clinicianName}
          locationName={intakeClientData.locationName}
          appointmentId={intakeClientData.appointmentId}
=======
>>>>>>> fe5001bd
          onClose={() => {
            setShowIntakeForm(false);
            setIntakeClientData(null);
          }}
        />
      )}
    </div>
  );
}<|MERGE_RESOLUTION|>--- conflicted
+++ resolved
@@ -2231,20 +2231,15 @@
       {showIntakeForm && intakeClientData && (
         <IntakeForm
           clientGroupId={intakeClientData.clientGroupId}
-<<<<<<< HEAD
-          clientId={intakeClientData.clientId}
-          clientName={intakeClientData.clientName}
+          onClose={() => {
+            setShowIntakeForm(false);
+            setIntakeClientData(null);
+          }}
           appointmentDate={intakeClientData.appointmentDate}
           appointmentTime={intakeClientData.appointmentTime}
           clinicianName={intakeClientData.clinicianName}
           locationName={intakeClientData.locationName}
           appointmentId={intakeClientData.appointmentId}
-=======
->>>>>>> fe5001bd
-          onClose={() => {
-            setShowIntakeForm(false);
-            setIntakeClientData(null);
-          }}
         />
       )}
     </div>
