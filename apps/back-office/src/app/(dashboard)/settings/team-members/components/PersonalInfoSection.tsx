--- conflicted
+++ resolved
@@ -86,11 +86,7 @@
           <div>
             <p className="text-base text-[#4B5563]">Name</p>
             <p className="text-base font-medium text-[#1F2937]">
-<<<<<<< HEAD
-              {`${member.firstName} ${member.lastName}`}
-=======
-              {member.name || "No name found"}
->>>>>>> adc74323
+              {member.firstName || "No name found"}
             </p>
           </div>
           <div>
@@ -110,19 +106,7 @@
         onClose={onClose}
         onSave={handleSave}
       >
-<<<<<<< HEAD
-        <PersonalInfoEdit
-          member={{
-            id: member.id,
-            firstName: member.firstName,
-            lastName: member.lastName,
-            email: member.email,
-          }}
-          onClose={onClose}
-        />
-=======
         <PersonalInfoEdit member={member} onSubmit={handlePersonalInfoSubmit} />
->>>>>>> adc74323
       </EditTeamMemberSidebar>
     </>
   );
