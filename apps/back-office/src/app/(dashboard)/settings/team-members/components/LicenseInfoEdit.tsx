"use client";

import {
  Input,
  Label,
  Select,
  SelectContent,
  SelectItem,
  SelectTrigger,
  SelectValue,
} from "@mcw/ui";
<<<<<<< HEAD
import { useMutation, useQueryClient } from "@tanstack/react-query";
import { toast } from "@mcw/ui";
import { Trash, X } from "lucide-react";
import { useState } from "react";
import {
  AlertDialog,
  AlertDialogTrigger,
  AlertDialogContent,
  AlertDialogHeader,
  AlertDialogTitle,
  AlertDialogDescription,
  AlertDialogFooter,
  AlertDialogCancel,
  AlertDialogAction,
} from "@mcw/ui";
=======
import { useState, useEffect } from "react";
import { Trash } from "lucide-react";
import statesUS from "@/(dashboard)/clients/services/statesUS.json";
import DeleteLicenseModal from "./DeleteLicenseModal";

interface License {
  id?: number;
  license_type: string;
  license_number: string;
  expiration_date: string;
  state: string;
}
>>>>>>> b5d09805

interface LicenseInfoEditProps {
  member: {
    id: string;
    license?: {
      type: string;
      number: string;
      expirationDate: string;
      state: string;
    };
    clinicalInfoId?: number;
  };
  onSubmit: (data: { clinical_info_id: number }) => void;
}

export default function LicenseInfoEdit({
  member,
  onSubmit,
}: LicenseInfoEditProps) {
<<<<<<< HEAD
  const queryClient = useQueryClient();
  const [showDeleteModal, setShowDeleteModal] = useState(false);

  // const { mutate: updateLicenseInfo } = useMutation({
  //   mutationFn: async (data: {
  //     type: string;
  //     number: string;
  //     expirationDate: string;
  //     state: string;
  //   }) => {
  //     const response = await fetch(`/api/clinician/${member.id}/license`, {
  //       method: "PATCH",
  //       headers: {
  //         "Content-Type": "application/json",
  //       },
  //       body: JSON.stringify(data),
  //     });

  //     if (!response.ok) {
  //       throw new Error("Failed to update license info");
  //     }

  //     return response.json();
  //   },
  //   onSuccess: () => {
  //     queryClient.invalidateQueries({ queryKey: ["teamMember", member.id] });
  //     toast({
  //       title: "Success",
  //       description: "License information updated successfully",
  //     });
  //   },
  //   onError: () => {
  //     toast({
  //       title: "Error",
  //       description: "Failed to update license information",
  //       variant: "destructive",
  //     });
  //   },
  // });

  const deleteLicenseMutation = useMutation({
    mutationFn: async () => {
      const response = await fetch(`/api/clinician/${member.id}/license`, {
        method: "DELETE",
      });
      if (!response.ok) throw new Error("Failed to delete license");
      return response.json();
    },
    onSuccess: () => {
      queryClient.invalidateQueries({ queryKey: ["teamMember", member.id] });
      toast({
        title: "License deleted",
        description: "The license was deleted successfully.",
      });
      setShowDeleteModal(false);
    },
    onError: () => {
      toast({
        title: "Error",
        description: "Failed to delete license",
        variant: "destructive",
      });
    },
  });
=======
  const [licenses, setLicenses] = useState<License[]>([]);
  const [showDeleteModal, setShowDeleteModal] = useState(false);
  const [licenseToDelete, setLicenseToDelete] = useState<number | null>(null);

  useEffect(() => {
    if (member.licenses && member.licenses.length > 0) {
      setLicenses(
        member.licenses.map((license) => ({
          ...license,
          expiration_date: license.expiration_date
            ? new Date(license.expiration_date).toISOString().split("T")[0]
            : "",
        })),
      );
    } else if (member.license) {
      setLicenses([
        {
          license_type: member.license.type,
          license_number: member.license.number,
          expiration_date: member.license.expirationDate
            ? new Date(member.license.expirationDate)
                .toISOString()
                .split("T")[0]
            : "",
          state: member.license.state,
        },
      ]);
    } else {
      setLicenses([
        {
          license_type: "LMFT",
          license_number: "",
          expiration_date: "",
          state: "AL",
        },
      ]);
    }
  }, [member]);

  const handleAddLicense = () => {
    setLicenses([
      ...licenses,
      {
        license_type: "LMFT",
        license_number: "",
        expiration_date: "",
        state: "AL",
      },
    ]);
  };

  const handleRemoveLicense = (index: number) => {
    setLicenses(licenses.filter((_, i) => i !== index));
    setShowDeleteModal(false);
    setLicenseToDelete(null);
  };

  const handleLicenseChange = (
    index: number,
    field: keyof License,
    value: string,
  ) => {
    const updatedLicenses = [...licenses];
    updatedLicenses[index] = {
      ...updatedLicenses[index],
      [field]: value,
    };
    setLicenses(updatedLicenses);
  };
>>>>>>> b5d09805

  const handleSubmit = (e: React.FormEvent<HTMLFormElement>) => {
    e.preventDefault();
    if (!member.clinicalInfoId) {
      return;
    }
    onSubmit({
      clinical_info_id: member.clinicalInfoId,
    });
  };

  const handleDeleteClick = (index: number) => {
    setLicenseToDelete(index);
    setShowDeleteModal(true);
  };

  return (
<<<<<<< HEAD
    <>
      <form className="space-y-4" onSubmit={handleSubmit}>
        <div>
          <Label htmlFor="type">License Type</Label>
          <Select defaultValue={member.license?.type} name="type">
            <SelectTrigger className="mt-1">
              <SelectValue placeholder="Select license type" />
            </SelectTrigger>
            <SelectContent>
              <SelectItem value="LMFT">LMFT</SelectItem>
              <SelectItem value="LCSW">LCSW</SelectItem>
              <SelectItem value="LPC">LPC</SelectItem>
              <SelectItem value="PhD">PhD</SelectItem>
              <SelectItem value="PsyD">PsyD</SelectItem>
            </SelectContent>
          </Select>
        </div>
        <div>
          <Label htmlFor="number">License Number</Label>
          <Input
            className="mt-1"
            defaultValue={member.license?.number}
            id="number"
            name="number"
            placeholder="Enter license number"
          />
        </div>
        <div>
          <Label htmlFor="expirationDate">Expiration Date</Label>
          <Input
            className="mt-1"
            defaultValue={member.license?.expirationDate}
            id="expirationDate"
            name="expirationDate"
            type="date"
          />
        </div>
        <div>
          <Label htmlFor="state">State</Label>
          <Select defaultValue={member.license?.state} name="state">
            <SelectTrigger className="mt-1">
              <SelectValue placeholder="Select state" />
            </SelectTrigger>
            <SelectContent>
              <SelectItem value="AL">Alabama</SelectItem>
              <SelectItem value="AK">Alaska</SelectItem>
              <SelectItem value="AZ">Arizona</SelectItem>
              {/* Add more states as needed */}
            </SelectContent>
          </Select>
        </div>
      </form>
      {/* Delete License Link */}
      <div className="flex justify-end mt-6">
        <AlertDialog open={showDeleteModal} onOpenChange={setShowDeleteModal}>
          <AlertDialogTrigger asChild>
            <button
              type="button"
              className="flex items-center text-red-600 hover:text-red-700 text-sm font-medium gap-1"
              onClick={() => setShowDeleteModal(true)}
            >
              <Trash className="w-4 h-4 mr-1" /> Delete
            </button>
          </AlertDialogTrigger>
          <AlertDialogContent className="max-w-[400px] w-full p-6 rounded-xl">
            <button
              type="button"
              aria-label="Close"
              className="absolute top-4 right-4 text-gray-400 hover:text-gray-600 focus:outline-none"
              onClick={() => setShowDeleteModal(false)}
            >
              <X className="w-5 h-5" />
            </button>
            <AlertDialogHeader>
              <AlertDialogTitle className="text-lg font-semibold text-gray-900 text-left">
                Delete License
              </AlertDialogTitle>
              <AlertDialogDescription className="text-gray-700 text-left mt-2">
                Are you sure you want to delete this license?
              </AlertDialogDescription>
            </AlertDialogHeader>
            <AlertDialogFooter className="mt-6 flex-row justify-end gap-2">
              <AlertDialogCancel className="px-4 py-2 rounded-md border border-gray-300 bg-white text-gray-700 hover:bg-gray-50">
                Cancel
              </AlertDialogCancel>
              <AlertDialogAction
                className="px-4 py-2 rounded-md bg-red-600 text-white font-medium hover:bg-red-700"
                onClick={() => deleteLicenseMutation.mutate()}
              >
                Delete License
              </AlertDialogAction>
            </AlertDialogFooter>
          </AlertDialogContent>
        </AlertDialog>
      </div>
    </>
=======
    <form
      className="space-y-6"
      id="license-info-edit-form"
      onSubmit={handleSubmit}
    >
      {licenses.map((license, index) => (
        <div
          key={index}
          className="space-y-4 pb-6 border-b border-gray-200 relative"
        >
          <div>
            <Label htmlFor={`license-type-${index}`}>License type</Label>
            <Select
              value={license.license_type}
              onValueChange={(value) =>
                handleLicenseChange(index, "license_type", value)
              }
            >
              <SelectTrigger className="mt-1">
                <SelectValue placeholder="Select license type" />
              </SelectTrigger>
              <SelectContent>
                <SelectItem value="LMFT">LMFT</SelectItem>
                <SelectItem value="LCSW">LCSW</SelectItem>
                <SelectItem value="LPC">LPC</SelectItem>
                <SelectItem value="PhD">PhD</SelectItem>
                <SelectItem value="PsyD">PsyD</SelectItem>
              </SelectContent>
            </Select>
          </div>
          <div>
            <Label htmlFor={`license-number-${index}`}>License number</Label>
            <Input
              className="mt-1"
              id={`license-number-${index}`}
              placeholder="Enter license number"
              value={license.license_number}
              onChange={(e) =>
                handleLicenseChange(index, "license_number", e.target.value)
              }
            />
          </div>
          <div>
            <Label htmlFor={`expiration-date-${index}`}>Expiration date</Label>
            <Input
              className="mt-1"
              id={`expiration-date-${index}`}
              type="date"
              value={license.expiration_date}
              onChange={(e) =>
                handleLicenseChange(index, "expiration_date", e.target.value)
              }
            />
          </div>
          <div>
            <Label htmlFor={`state-${index}`}>State</Label>
            <Select
              value={license.state}
              onValueChange={(value) =>
                handleLicenseChange(index, "state", value)
              }
            >
              <SelectTrigger className="mt-1">
                <SelectValue placeholder="Select state" />
              </SelectTrigger>
              <SelectContent>
                {statesUS.map((state) => (
                  <SelectItem
                    key={state.abbreviation}
                    value={state.abbreviation}
                  >
                    {state.abbreviation}
                  </SelectItem>
                ))}
              </SelectContent>
            </Select>
          </div>
          <div className="flex justify-end">
            <button
              type="button"
              className="flex items-center text-red-600 hover:text-red-700 text-sm font-medium gap-1"
              onClick={() => handleDeleteClick(index)}
            >
              <Trash className="w-4 h-4 mr-1" /> Delete
            </button>
          </div>
        </div>
      ))}
      <DeleteLicenseModal
        open={showDeleteModal}
        onOpenChange={setShowDeleteModal}
        onDelete={() => {
          if (licenseToDelete !== null) {
            handleRemoveLicense(licenseToDelete);
          }
        }}
        trigger={<span />}
      />
      <Button
        className="w-full"
        type="button"
        variant="outline"
        onClick={handleAddLicense}
      >
        + Add another license
      </Button>
    </form>
>>>>>>> b5d09805
  );
}<|MERGE_RESOLUTION|>--- conflicted
+++ resolved
@@ -9,7 +9,6 @@
   SelectTrigger,
   SelectValue,
 } from "@mcw/ui";
-<<<<<<< HEAD
 import { useMutation, useQueryClient } from "@tanstack/react-query";
 import { toast } from "@mcw/ui";
 import { Trash, X } from "lucide-react";
@@ -25,20 +24,6 @@
   AlertDialogCancel,
   AlertDialogAction,
 } from "@mcw/ui";
-=======
-import { useState, useEffect } from "react";
-import { Trash } from "lucide-react";
-import statesUS from "@/(dashboard)/clients/services/statesUS.json";
-import DeleteLicenseModal from "./DeleteLicenseModal";
-
-interface License {
-  id?: number;
-  license_type: string;
-  license_number: string;
-  expiration_date: string;
-  state: string;
-}
->>>>>>> b5d09805
 
 interface LicenseInfoEditProps {
   member: {
@@ -58,48 +43,47 @@
   member,
   onSubmit,
 }: LicenseInfoEditProps) {
-<<<<<<< HEAD
   const queryClient = useQueryClient();
   const [showDeleteModal, setShowDeleteModal] = useState(false);
 
-  // const { mutate: updateLicenseInfo } = useMutation({
-  //   mutationFn: async (data: {
-  //     type: string;
-  //     number: string;
-  //     expirationDate: string;
-  //     state: string;
-  //   }) => {
-  //     const response = await fetch(`/api/clinician/${member.id}/license`, {
-  //       method: "PATCH",
-  //       headers: {
-  //         "Content-Type": "application/json",
-  //       },
-  //       body: JSON.stringify(data),
-  //     });
-
-  //     if (!response.ok) {
-  //       throw new Error("Failed to update license info");
-  //     }
-
-  //     return response.json();
-  //   },
-  //   onSuccess: () => {
-  //     queryClient.invalidateQueries({ queryKey: ["teamMember", member.id] });
-  //     toast({
-  //       title: "Success",
-  //       description: "License information updated successfully",
-  //     });
-  //   },
-  //   onError: () => {
-  //     toast({
-  //       title: "Error",
-  //       description: "Failed to update license information",
-  //       variant: "destructive",
-  //     });
-  //   },
-  // });
-
-  const deleteLicenseMutation = useMutation({
+  const { mutate: _updateLicenseInfo } = useMutation({
+    mutationFn: async (data: {
+      type: string;
+      number: string;
+      expirationDate: string;
+      state: string;
+    }) => {
+      const response = await fetch(`/api/clinician/${member.id}/license`, {
+        method: "PATCH",
+        headers: {
+          "Content-Type": "application/json",
+        },
+        body: JSON.stringify(data),
+      });
+
+      if (!response.ok) {
+        throw new Error("Failed to update license info");
+      }
+
+      return response.json();
+    },
+    onSuccess: () => {
+      queryClient.invalidateQueries({ queryKey: ["teamMember", member.id] });
+      toast({
+        title: "Success",
+        description: "License information updated successfully",
+      });
+    },
+    onError: () => {
+      toast({
+        title: "Error",
+        description: "Failed to update license information",
+        variant: "destructive",
+      });
+    },
+  });
+
+  const { mutate: deleteLicenseMutation } = useMutation({
     mutationFn: async () => {
       const response = await fetch(`/api/clinician/${member.id}/license`, {
         method: "DELETE",
@@ -123,95 +107,22 @@
       });
     },
   });
-=======
-  const [licenses, setLicenses] = useState<License[]>([]);
-  const [showDeleteModal, setShowDeleteModal] = useState(false);
-  const [licenseToDelete, setLicenseToDelete] = useState<number | null>(null);
-
-  useEffect(() => {
-    if (member.licenses && member.licenses.length > 0) {
-      setLicenses(
-        member.licenses.map((license) => ({
-          ...license,
-          expiration_date: license.expiration_date
-            ? new Date(license.expiration_date).toISOString().split("T")[0]
-            : "",
-        })),
-      );
-    } else if (member.license) {
-      setLicenses([
-        {
-          license_type: member.license.type,
-          license_number: member.license.number,
-          expiration_date: member.license.expirationDate
-            ? new Date(member.license.expirationDate)
-                .toISOString()
-                .split("T")[0]
-            : "",
-          state: member.license.state,
-        },
-      ]);
-    } else {
-      setLicenses([
-        {
-          license_type: "LMFT",
-          license_number: "",
-          expiration_date: "",
-          state: "AL",
-        },
-      ]);
-    }
-  }, [member]);
-
-  const handleAddLicense = () => {
-    setLicenses([
-      ...licenses,
-      {
-        license_type: "LMFT",
-        license_number: "",
-        expiration_date: "",
-        state: "AL",
-      },
-    ]);
-  };
-
-  const handleRemoveLicense = (index: number) => {
-    setLicenses(licenses.filter((_, i) => i !== index));
-    setShowDeleteModal(false);
-    setLicenseToDelete(null);
-  };
-
-  const handleLicenseChange = (
-    index: number,
-    field: keyof License,
-    value: string,
-  ) => {
-    const updatedLicenses = [...licenses];
-    updatedLicenses[index] = {
-      ...updatedLicenses[index],
-      [field]: value,
-    };
-    setLicenses(updatedLicenses);
-  };
->>>>>>> b5d09805
 
   const handleSubmit = (e: React.FormEvent<HTMLFormElement>) => {
     e.preventDefault();
-    if (!member.clinicalInfoId) {
-      return;
-    }
-    onSubmit({
-      clinical_info_id: member.clinicalInfoId,
-    });
+    if (!member.clinicalInfoId) return;
+    const formData = new FormData(e.currentTarget);
+    const data = {
+      type: (formData.get("type") as string) || "",
+      number: (formData.get("number") as string) || "",
+      expirationDate: (formData.get("expirationDate") as string) || "",
+      state: (formData.get("state") as string) || "",
+    };
+    _updateLicenseInfo(data);
+    onSubmit({ clinical_info_id: member.clinicalInfoId });
   };
 
-  const handleDeleteClick = (index: number) => {
-    setLicenseToDelete(index);
-    setShowDeleteModal(true);
-  };
-
   return (
-<<<<<<< HEAD
     <>
       <form className="space-y-4" onSubmit={handleSubmit}>
         <div>
@@ -299,7 +210,7 @@
               </AlertDialogCancel>
               <AlertDialogAction
                 className="px-4 py-2 rounded-md bg-red-600 text-white font-medium hover:bg-red-700"
-                onClick={() => deleteLicenseMutation.mutate()}
+                onClick={() => deleteLicenseMutation()}
               >
                 Delete License
               </AlertDialogAction>
@@ -308,114 +219,5 @@
         </AlertDialog>
       </div>
     </>
-=======
-    <form
-      className="space-y-6"
-      id="license-info-edit-form"
-      onSubmit={handleSubmit}
-    >
-      {licenses.map((license, index) => (
-        <div
-          key={index}
-          className="space-y-4 pb-6 border-b border-gray-200 relative"
-        >
-          <div>
-            <Label htmlFor={`license-type-${index}`}>License type</Label>
-            <Select
-              value={license.license_type}
-              onValueChange={(value) =>
-                handleLicenseChange(index, "license_type", value)
-              }
-            >
-              <SelectTrigger className="mt-1">
-                <SelectValue placeholder="Select license type" />
-              </SelectTrigger>
-              <SelectContent>
-                <SelectItem value="LMFT">LMFT</SelectItem>
-                <SelectItem value="LCSW">LCSW</SelectItem>
-                <SelectItem value="LPC">LPC</SelectItem>
-                <SelectItem value="PhD">PhD</SelectItem>
-                <SelectItem value="PsyD">PsyD</SelectItem>
-              </SelectContent>
-            </Select>
-          </div>
-          <div>
-            <Label htmlFor={`license-number-${index}`}>License number</Label>
-            <Input
-              className="mt-1"
-              id={`license-number-${index}`}
-              placeholder="Enter license number"
-              value={license.license_number}
-              onChange={(e) =>
-                handleLicenseChange(index, "license_number", e.target.value)
-              }
-            />
-          </div>
-          <div>
-            <Label htmlFor={`expiration-date-${index}`}>Expiration date</Label>
-            <Input
-              className="mt-1"
-              id={`expiration-date-${index}`}
-              type="date"
-              value={license.expiration_date}
-              onChange={(e) =>
-                handleLicenseChange(index, "expiration_date", e.target.value)
-              }
-            />
-          </div>
-          <div>
-            <Label htmlFor={`state-${index}`}>State</Label>
-            <Select
-              value={license.state}
-              onValueChange={(value) =>
-                handleLicenseChange(index, "state", value)
-              }
-            >
-              <SelectTrigger className="mt-1">
-                <SelectValue placeholder="Select state" />
-              </SelectTrigger>
-              <SelectContent>
-                {statesUS.map((state) => (
-                  <SelectItem
-                    key={state.abbreviation}
-                    value={state.abbreviation}
-                  >
-                    {state.abbreviation}
-                  </SelectItem>
-                ))}
-              </SelectContent>
-            </Select>
-          </div>
-          <div className="flex justify-end">
-            <button
-              type="button"
-              className="flex items-center text-red-600 hover:text-red-700 text-sm font-medium gap-1"
-              onClick={() => handleDeleteClick(index)}
-            >
-              <Trash className="w-4 h-4 mr-1" /> Delete
-            </button>
-          </div>
-        </div>
-      ))}
-      <DeleteLicenseModal
-        open={showDeleteModal}
-        onOpenChange={setShowDeleteModal}
-        onDelete={() => {
-          if (licenseToDelete !== null) {
-            handleRemoveLicense(licenseToDelete);
-          }
-        }}
-        trigger={<span />}
-      />
-      <Button
-        className="w-full"
-        type="button"
-        variant="outline"
-        onClick={handleAddLicense}
-      >
-        + Add another license
-      </Button>
-    </form>
->>>>>>> b5d09805
   );
 }