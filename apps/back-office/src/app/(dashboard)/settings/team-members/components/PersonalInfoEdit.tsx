--- conflicted
+++ resolved
@@ -16,62 +16,12 @@
   member,
   onSubmit,
 }: PersonalInfoEditProps) {
-<<<<<<< HEAD
-  const queryClient = useQueryClient();
-
-  const { mutate: updatePersonalInfo } = useMutation({
-    mutationFn: async (data: {
-      firstName: string;
-      lastName: string;
-      email: string;
-    }) => {
-      const response = await fetch(`/api/clinician/${member.id}`, {
-        method: "PATCH",
-        headers: {
-          "Content-Type": "application/json",
-        },
-        body: JSON.stringify(data),
-      });
-
-      if (!response.ok) {
-        throw new Error("Failed to update personal info");
-      }
-
-      return response.json();
-    },
-    onSuccess: () => {
-      queryClient.invalidateQueries({ queryKey: ["teamMember", member.id] });
-      toast({
-        title: "Success",
-        description: "Personal information updated successfully",
-      });
-      onClose();
-    },
-    onError: () => {
-      toast({
-        title: "Error",
-        description: "Failed to update personal information",
-        variant: "destructive",
-      });
-    },
-  });
-
-  const handleSubmit = (e: React.FormEvent<HTMLFormElement>) => {
-    e.preventDefault();
-    const formData = new FormData(e.currentTarget);
-    updatePersonalInfo({
-      firstName: formData.get("firstName") as string,
-      lastName: formData.get("lastName") as string,
-      email: formData.get("email") as string,
-    });
-=======
   const handleSubmit = (e: React.FormEvent<HTMLFormElement>) => {
     e.preventDefault();
     const formData = new FormData(e.currentTarget);
     const name = formData.get("name") as string;
     const email = formData.get("email") as string;
     onSubmit({ name, email });
->>>>>>> adc74323
   };
 
   return (
