"use client";

import { Input, FormControl, FormItem, FormLabel } from "@mcw/ui";
import { useForm } from "@tanstack/react-form";
<<<<<<< HEAD
import type { TeamMemberFormData } from "@/types/entities";
import {
  FormWrapper,
  FormHeader,
  FormField,
  getFieldStyles,
} from "../shared/FormWrapper";
import { validators } from "../shared/validators";

interface PersonalInfoFormProps {
  initialData: Partial<TeamMemberFormData>;
  onSubmit: (data: Partial<TeamMemberFormData>) => void;
=======
import { forwardRef, useImperativeHandle } from "react";
import { TeamMember } from "../../hooks/useRolePermissions";

interface PersonalInfoFormProps {
  initialData: Partial<TeamMember>;
  onSubmit: (data: Partial<TeamMember>) => void;
  onChange?: (data: Partial<TeamMember>) => void;
>>>>>>> 941575d2
}

export interface PersonalInfoFormRef {
  submitForm: () => void;
}

const PersonalInfoForm = forwardRef<PersonalInfoFormRef, PersonalInfoFormProps>(
  ({ initialData, onSubmit, onChange: _onChange }, ref) => {
    const form = useForm({
      defaultValues: {
        email: initialData.email || "",
        firstName: initialData.firstName || "",
        lastName: initialData.lastName || "",
      },
      onSubmit: ({ value }) => {
        onSubmit(value);
      },
    });

<<<<<<< HEAD
  return (
    <FormWrapper onSubmit={() => form.handleSubmit()}>
      <FormHeader
        title="Personal Information"
        description="Enter the team member's basic information"
      />

      <div className="grid grid-cols-1 md:grid-cols-2 gap-4">
        <form.Field
          name="firstName"
          validators={{
            onBlur: ({ value }) =>
              validators.required("First name is required")(value),
          }}
        >
          {(field) => (
            <FormField errors={field.state.meta.errors.map(String)}>
=======
    useImperativeHandle(ref, () => ({
      submitForm: () => {
        form.handleSubmit();
      },
    }));

    return (
      <form
        className="space-y-6"
        onSubmit={(e) => {
          e.preventDefault();
          e.stopPropagation();
          form.handleSubmit();
        }}
      >
        <div className="grid grid-cols-1 md:grid-cols-2 gap-4">
          <form.Field
            name="firstName"
            validators={{
              onBlur: ({ value }) => {
                if (!value) return "First name is required";
                return undefined;
              },
            }}
          >
            {(field) => (
>>>>>>> 941575d2
              <FormItem className="space-y-2">
                <FormLabel htmlFor={field.name}>First Name</FormLabel>
                <FormControl>
                  <Input
<<<<<<< HEAD
                    className={getFieldStyles(
                      field.state.meta.errors.length > 0,
                    )}
=======
                    className={
                      field.state.meta.errors.length ? "border-red-500" : ""
                    }
>>>>>>> 941575d2
                    id={field.name}
                    name={field.name}
                    onBlur={field.handleBlur}
                    onChange={(e) => field.handleChange(e.target.value)}
                    placeholder="Enter first name"
                    value={field.state.value}
                  />
                </FormControl>
<<<<<<< HEAD
              </FormItem>
            </FormField>
          )}
        </form.Field>
=======
                {field.state.meta.errors.length > 0 && (
                  <FormMessage>{field.state.meta.errors[0]}</FormMessage>
                )}
              </FormItem>
            )}
          </form.Field>

          <form.Field
            name="lastName"
            validators={{
              onBlur: ({ value }) => {
                if (!value) return "Last name is required";
                return undefined;
              },
            }}
          >
            {(field) => (
              <FormItem className="space-y-2">
                <FormLabel htmlFor={field.name}>Last Name</FormLabel>
                <FormControl>
                  <Input
                    className={
                      field.state.meta.errors.length ? "border-red-500" : ""
                    }
                    id={field.name}
                    name={field.name}
                    onBlur={field.handleBlur}
                    onChange={(e) => field.handleChange(e.target.value)}
                    placeholder="Enter last name"
                    value={field.state.value}
                  />
                </FormControl>
                {field.state.meta.errors.length > 0 && (
                  <FormMessage>{field.state.meta.errors[0]}</FormMessage>
                )}
              </FormItem>
            )}
          </form.Field>
        </div>
>>>>>>> 941575d2

        <form.Field
          name="email"
          validators={{
<<<<<<< HEAD
            onBlur: ({ value }) =>
              validators.required("Last name is required")(value),
=======
            onBlur: ({ value }) => {
              if (!value) return "Email is required";
              if (!/\S+@\S+\.\S+/.test(value))
                return "Please enter a valid email address";
              return undefined;
            },
>>>>>>> 941575d2
          }}
        >
          {(field) => (
            <FormField errors={field.state.meta.errors.map(String)}>
              <FormItem className="space-y-2">
                <FormLabel htmlFor={field.name}>Last Name</FormLabel>
                <FormControl>
                  <Input
                    className={getFieldStyles(
                      field.state.meta.errors.length > 0,
                    )}
                    id={field.name}
                    name={field.name}
                    onBlur={field.handleBlur}
                    onChange={(e) => field.handleChange(e.target.value)}
                    placeholder="Enter last name"
                    value={field.state.value}
                  />
                </FormControl>
              </FormItem>
            </FormField>
          )}
        </form.Field>
      </div>

      <form.Field
        name="email"
        validators={{
          onBlur: (field) =>
            validators.required("Email is required")(field.value) ||
            validators.email(field.value),
        }}
      >
        {(field) => (
          <FormField errors={field.state.meta.errors.map(String)}>
            <FormItem className="space-y-2">
              <FormLabel htmlFor={field.name}>Email</FormLabel>
              <FormControl>
                <Input
                  className={getFieldStyles(field.state.meta.errors.length > 0)}
                  id={field.name}
                  name={field.name}
                  onBlur={field.handleBlur}
                  onChange={(e) => field.handleChange(e.target.value)}
                  placeholder="Enter email address"
                  type="email"
                  value={field.state.value}
                />
              </FormControl>
            </FormItem>
<<<<<<< HEAD
          </FormField>
        )}
      </form.Field>
    </FormWrapper>
  );
}
=======
          )}
        </form.Field>

        <div className="flex justify-end">
          <button
            className="hidden" // Hidden button to trigger form submission
            type="submit"
          />
        </div>
      </form>
    );
  },
);

PersonalInfoForm.displayName = "PersonalInfoForm";

export default PersonalInfoForm;
>>>>>>> 941575d2
<|MERGE_RESOLUTION|>--- conflicted
+++ resolved
@@ -1,21 +1,7 @@
 "use client";
 
-import { Input, FormControl, FormItem, FormLabel } from "@mcw/ui";
+import { Input, FormControl, FormItem, FormLabel, FormMessage } from "@mcw/ui";
 import { useForm } from "@tanstack/react-form";
-<<<<<<< HEAD
-import type { TeamMemberFormData } from "@/types/entities";
-import {
-  FormWrapper,
-  FormHeader,
-  FormField,
-  getFieldStyles,
-} from "../shared/FormWrapper";
-import { validators } from "../shared/validators";
-
-interface PersonalInfoFormProps {
-  initialData: Partial<TeamMemberFormData>;
-  onSubmit: (data: Partial<TeamMemberFormData>) => void;
-=======
 import { forwardRef, useImperativeHandle } from "react";
 import { TeamMember } from "../../hooks/useRolePermissions";
 
@@ -23,7 +9,6 @@
   initialData: Partial<TeamMember>;
   onSubmit: (data: Partial<TeamMember>) => void;
   onChange?: (data: Partial<TeamMember>) => void;
->>>>>>> 941575d2
 }
 
 export interface PersonalInfoFormRef {
@@ -43,25 +28,6 @@
       },
     });
 
-<<<<<<< HEAD
-  return (
-    <FormWrapper onSubmit={() => form.handleSubmit()}>
-      <FormHeader
-        title="Personal Information"
-        description="Enter the team member's basic information"
-      />
-
-      <div className="grid grid-cols-1 md:grid-cols-2 gap-4">
-        <form.Field
-          name="firstName"
-          validators={{
-            onBlur: ({ value }) =>
-              validators.required("First name is required")(value),
-          }}
-        >
-          {(field) => (
-            <FormField errors={field.state.meta.errors.map(String)}>
-=======
     useImperativeHandle(ref, () => ({
       submitForm: () => {
         form.handleSubmit();
@@ -88,20 +54,13 @@
             }}
           >
             {(field) => (
->>>>>>> 941575d2
               <FormItem className="space-y-2">
                 <FormLabel htmlFor={field.name}>First Name</FormLabel>
                 <FormControl>
                   <Input
-<<<<<<< HEAD
-                    className={getFieldStyles(
-                      field.state.meta.errors.length > 0,
-                    )}
-=======
                     className={
                       field.state.meta.errors.length ? "border-red-500" : ""
                     }
->>>>>>> 941575d2
                     id={field.name}
                     name={field.name}
                     onBlur={field.handleBlur}
@@ -110,12 +69,6 @@
                     value={field.state.value}
                   />
                 </FormControl>
-<<<<<<< HEAD
-              </FormItem>
-            </FormField>
-          )}
-        </form.Field>
-=======
                 {field.state.meta.errors.length > 0 && (
                   <FormMessage>{field.state.meta.errors[0]}</FormMessage>
                 )}
@@ -155,62 +108,28 @@
             )}
           </form.Field>
         </div>
->>>>>>> 941575d2
 
         <form.Field
           name="email"
           validators={{
-<<<<<<< HEAD
-            onBlur: ({ value }) =>
-              validators.required("Last name is required")(value),
-=======
             onBlur: ({ value }) => {
               if (!value) return "Email is required";
-              if (!/\S+@\S+\.\S+/.test(value))
+              const emailRegex = /^[^\s@]+@[^\s@]+\.[^\s@]+$/;
+              if (!emailRegex.test(value)) {
                 return "Please enter a valid email address";
+              }
               return undefined;
             },
->>>>>>> 941575d2
           }}
         >
           {(field) => (
-            <FormField errors={field.state.meta.errors.map(String)}>
-              <FormItem className="space-y-2">
-                <FormLabel htmlFor={field.name}>Last Name</FormLabel>
-                <FormControl>
-                  <Input
-                    className={getFieldStyles(
-                      field.state.meta.errors.length > 0,
-                    )}
-                    id={field.name}
-                    name={field.name}
-                    onBlur={field.handleBlur}
-                    onChange={(e) => field.handleChange(e.target.value)}
-                    placeholder="Enter last name"
-                    value={field.state.value}
-                  />
-                </FormControl>
-              </FormItem>
-            </FormField>
-          )}
-        </form.Field>
-      </div>
-
-      <form.Field
-        name="email"
-        validators={{
-          onBlur: (field) =>
-            validators.required("Email is required")(field.value) ||
-            validators.email(field.value),
-        }}
-      >
-        {(field) => (
-          <FormField errors={field.state.meta.errors.map(String)}>
             <FormItem className="space-y-2">
               <FormLabel htmlFor={field.name}>Email</FormLabel>
               <FormControl>
                 <Input
-                  className={getFieldStyles(field.state.meta.errors.length > 0)}
+                  className={
+                    field.state.meta.errors.length ? "border-red-500" : ""
+                  }
                   id={field.name}
                   name={field.name}
                   onBlur={field.handleBlur}
@@ -220,24 +139,12 @@
                   value={field.state.value}
                 />
               </FormControl>
+              {field.state.meta.errors.length > 0 && (
+                <FormMessage>{field.state.meta.errors[0]}</FormMessage>
+              )}
             </FormItem>
-<<<<<<< HEAD
-          </FormField>
-        )}
-      </form.Field>
-    </FormWrapper>
-  );
-}
-=======
           )}
         </form.Field>
-
-        <div className="flex justify-end">
-          <button
-            className="hidden" // Hidden button to trigger form submission
-            type="submit"
-          />
-        </div>
       </form>
     );
   },
@@ -245,5 +152,4 @@
 
 PersonalInfoForm.displayName = "PersonalInfoForm";
 
-export default PersonalInfoForm;
->>>>>>> 941575d2
+export default PersonalInfoForm;