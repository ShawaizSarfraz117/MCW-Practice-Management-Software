"use client";

import { useState, useRef } from "react";
import { Button } from "@mcw/ui";
import PersonalInfoForm, {
  PersonalInfoFormRef,
} from "../components/AddTeamMember/PersonalInfoForm";
import ClinicalInfoForm, {
  ClinicalInfoFormRef,
} from "../components/AddTeamMember/ClinicalInfoForm";
import LicenseInfoForm, {
  LicenseInfoFormRef,
} from "../components/AddTeamMember/LicenseInfoForm";
import RoleInfoForm, {
  RoleInfoFormRef,
} from "../components/AddTeamMember/RoleInfoForm";
import CompletionStep from "../components/AddTeamMember/CompletionStep";
import TeamMemberSummary from "./components/TeamMemberSummary";
<<<<<<< HEAD
import type { TeamMemberFormData } from "@/types/entities";

export default function AddTeamMemberPage() {
  const [activeStep, setActiveStep] = useState(0);
  const [teamMemberData, setTeamMemberData] = useState<
    Partial<TeamMemberFormData>
  >({
=======
import { TeamMember } from "../hooks/useRolePermissions";
import { useStepNavigation } from "../hooks/useStepNavigation";

export default function AddTeamMemberPage() {
  const [teamMemberData, setTeamMemberData] = useState<Partial<TeamMember>>({
>>>>>>> 941575d2
    firstName: "",
    lastName: "",
    email: "",
    roles: [],
    clinicianLevel: "Basic",
    services: [],
    license: {
      type: "",
      number: "",
      expirationDate: "",
      state: "",
    },
  });

  const {
    activeStep,
    visibleSteps,
    getActualStepIndex,
    handleBack,
    handleNext,
    handleStepSubmit,
    isCompletionStep,
    isLastFormStep,
  } = useStepNavigation(teamMemberData);

  // Refs to trigger form submissions
  const personalFormRef = useRef<PersonalInfoFormRef>(null);
  const roleFormRef = useRef<RoleInfoFormRef>(null);
  const clinicalFormRef = useRef<ClinicalInfoFormRef>(null);
  const licenseFormRef = useRef<LicenseInfoFormRef>(null);

  const updateTeamMemberData = (data: Partial<TeamMember>) => {
    setTeamMemberData((prev) => ({ ...prev, ...data }));
  };

  const onStepSubmit = (data: Partial<TeamMember>) => {
    handleStepSubmit(data, updateTeamMemberData);
  };

<<<<<<< HEAD
  const handleStepSubmit = (data: Partial<TeamMemberFormData>) => {
    setTeamMemberData((prev) => ({ ...prev, ...data }));
    handleNext();
=======
  const handleNextClick = () => {
    const actualStepIndex = getActualStepIndex(activeStep);
    switch (actualStepIndex) {
      case 0:
        personalFormRef.current?.submitForm();
        break;
      case 1:
        roleFormRef.current?.submitForm();
        break;
      case 2:
        clinicalFormRef.current?.submitForm();
        break;
      case 3:
        licenseFormRef.current?.submitForm();
        break;
      default:
        handleNext();
    }
>>>>>>> 941575d2
  };

  const handleFinish = () => {
    handleNext();
  };

  const renderStepContent = () => {
    const actualStepIndex = getActualStepIndex(activeStep);
    switch (actualStepIndex) {
      case 0:
        return (
          <PersonalInfoForm
            ref={personalFormRef}
            initialData={teamMemberData}
            onSubmit={onStepSubmit}
          />
        );
      case 1:
        return (
          <RoleInfoForm
            ref={roleFormRef}
            initialData={teamMemberData}
            onSubmit={onStepSubmit}
          />
        );
      case 2:
        return (
          <ClinicalInfoForm
            ref={clinicalFormRef}
            initialData={teamMemberData}
            onSubmit={onStepSubmit}
          />
        );
      case 3:
        return (
          <LicenseInfoForm
            ref={licenseFormRef}
            initialData={teamMemberData}
            onSubmit={onStepSubmit}
          />
        );
      case 4:
        return (
          <CompletionStep
            teamMemberData={teamMemberData}
            onClose={() => (window.location.href = "/settings/team-members")}
          />
        );
      default:
        return null;
    }
  };

  const getButtonText = () => {
    if (isLastFormStep) return "Submit";
    return "Next";
  };

  return (
    <section className="w-full max-w-7xl mx-auto pt-2 pb-8 px-2 md:px-8">
      <div className="mb-6">
        <h1 className="text-2xl font-semibold text-gray-900">
          Add Team Member
        </h1>
        <p className="text-gray-500 text-base mt-1">
          Add a new member to your team
        </p>
      </div>
      <div className="grid grid-cols-1 lg:grid-cols-3 gap-6">
        <div className="lg:col-span-2">
          <div className="bg-white rounded-lg border border-gray-200 shadow-sm">
            <div className="p-6">
              <div className="mb-6">
                <h2 className="text-xl font-semibold text-gray-900">
                  {visibleSteps[activeStep].label}
                </h2>
                <p className="text-sm text-gray-500">
                  {visibleSteps[activeStep].description}
                </p>
              </div>
              {renderStepContent()}
            </div>
            {!isCompletionStep && (
              <div className="px-6 py-4 border-t flex justify-between">
                <Button
                  variant="outline"
                  onClick={
                    activeStep === 0
                      ? () => (window.location.href = "/settings/team-members")
                      : handleBack
                  }
                >
                  {activeStep === 0 ? "Cancel" : "Back"}
                </Button>
                <Button
                  className="bg-[#2D8467] text-white hover:bg-[#256b53]"
                  onClick={isLastFormStep ? handleFinish : handleNextClick}
                >
                  {getButtonText()}
                </Button>
              </div>
            )}
          </div>
        </div>
        <TeamMemberSummary
          isHidden={isCompletionStep}
          teamMemberData={teamMemberData}
        />
      </div>
    </section>
  );
}<|MERGE_RESOLUTION|>--- conflicted
+++ resolved
@@ -16,21 +16,11 @@
 } from "../components/AddTeamMember/RoleInfoForm";
 import CompletionStep from "../components/AddTeamMember/CompletionStep";
 import TeamMemberSummary from "./components/TeamMemberSummary";
-<<<<<<< HEAD
-import type { TeamMemberFormData } from "@/types/entities";
-
-export default function AddTeamMemberPage() {
-  const [activeStep, setActiveStep] = useState(0);
-  const [teamMemberData, setTeamMemberData] = useState<
-    Partial<TeamMemberFormData>
-  >({
-=======
 import { TeamMember } from "../hooks/useRolePermissions";
 import { useStepNavigation } from "../hooks/useStepNavigation";
 
 export default function AddTeamMemberPage() {
   const [teamMemberData, setTeamMemberData] = useState<Partial<TeamMember>>({
->>>>>>> 941575d2
     firstName: "",
     lastName: "",
     email: "",
@@ -70,11 +60,6 @@
     handleStepSubmit(data, updateTeamMemberData);
   };
 
-<<<<<<< HEAD
-  const handleStepSubmit = (data: Partial<TeamMemberFormData>) => {
-    setTeamMemberData((prev) => ({ ...prev, ...data }));
-    handleNext();
-=======
   const handleNextClick = () => {
     const actualStepIndex = getActualStepIndex(activeStep);
     switch (actualStepIndex) {
@@ -93,7 +78,6 @@
       default:
         handleNext();
     }
->>>>>>> 941575d2
   };
 
   const handleFinish = () => {
