"use client";

import { useSidebar } from "@/contexts/SidebarContext";
import SettingsSidebar from "./_components/SettingsSidebar";
import { useEffect } from "react";

export default function SettingsLayout({
  children,
}: {
  children: React.ReactNode;
}) {
  const { setIsShrunk } = useSidebar();

  useEffect(() => {
    setIsShrunk(true);

    return () => {
      setIsShrunk(false);
    };
  }, [setIsShrunk]);

  return (
    <div className="flex flex-1 h-full">
      <SettingsSidebar />
<<<<<<< HEAD
      <div className="flex-1 p-6 overflow-y-auto bg-[#F9FAFB]">{children}</div>
=======
      <div className="flex-1 p-6">{children}</div>
>>>>>>> 32b3f1f6
    </div>
  );
}<|MERGE_RESOLUTION|>--- conflicted
+++ resolved
@@ -22,11 +22,7 @@
   return (
     <div className="flex flex-1 h-full">
       <SettingsSidebar />
-<<<<<<< HEAD
-      <div className="flex-1 p-6 overflow-y-auto bg-[#F9FAFB]">{children}</div>
-=======
-      <div className="flex-1 p-6">{children}</div>
->>>>>>> 32b3f1f6
+      <div className="flex-1 p-6 bg-[#F9FAFB]">{children}</div>
     </div>
   );
 }