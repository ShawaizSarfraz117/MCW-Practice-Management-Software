--- conflicted
+++ resolved
@@ -8,46 +8,6 @@
   DropdownMenuContent,
   DropdownMenuItem,
 } from "@mcw/ui";
-<<<<<<< HEAD
-import {
-  Calendar,
-  ChevronRight,
-  ChevronDown,
-  Download,
-  ChevronFirst,
-  ChevronLast,
-  ChevronLeft,
-  Users,
-  Loader2,
-} from "lucide-react";
-import Link from "next/link";
-import { useState } from "react";
-import DateRangePicker from "@/(dashboard)/activity/components/DateRangePicker";
-import { useAppointmentStatus } from "@/(dashboard)/analytics/hooks/useAnalytics";
-import { useQuery } from "@tanstack/react-query";
-import { FETCH } from "@mcw/utils";
-
-// Helper function to get status color
-const getStatusColor = (status: string) => {
-  switch (status?.toUpperCase()) {
-    case "SHOW":
-      return "bg-green-100 text-green-700";
-    case "NO_SHOW":
-      return "bg-red-100 text-red-700";
-    case "CANCELLED":
-    case "LATE_CANCELLED":
-    case "CLINICIAN_CANCELLED":
-      return "bg-gray-100 text-gray-700";
-    default:
-      return "bg-gray-100 text-gray-700";
-  }
-};
-
-// Helper function to format status text
-const formatStatus = (status: string) => {
-  return status?.replace(/_/g, " ") || "SHOW";
-};
-=======
 import { useState } from "react";
 import {
   useAppointmentStatus,
@@ -56,7 +16,6 @@
 import AppointmentStatusTable from "./components/AppointmentStatusTable";
 import AppointmentStatusFilters from "./components/AppointmentStatusFilters";
 import AppointmentStatusPagination from "./components/AppointmentStatusPagination";
->>>>>>> a630c9fa
 
 export default function AppointmentStatusPage() {
   const today = new Date();
@@ -74,82 +33,6 @@
 
   const [filters, setFilters] = useState({
     showDatePicker: false,
-<<<<<<< HEAD
-    fromDate: todayStr,
-    toDate: todayStr,
-    selectedTimeRange: todayStr,
-    selectedClient: "all",
-    selectedStatus: "all",
-    selectedNote: "all",
-    rowsPerPage: "20",
-    currentPage: 1,
-  });
-
-  // Fetch clients for dropdown
-  const { data: clientsData } = useQuery({
-    queryKey: ["clients-list"],
-    queryFn: async () => {
-      const response = await FETCH.get({
-        url: "/client",
-        searchParams: { pageSize: "100" },
-      });
-      return response as { data: Array<{ id: string; name: string }> };
-    },
-  });
-
-  const clientOptions = [
-    { label: "All clients", value: "all" },
-    ...(clientsData?.data?.map((client) => ({
-      label: client.name,
-      value: client.id,
-    })) || []),
-  ];
-
-  const statusOptions = [
-    { label: "All statuses", value: "all" },
-    { label: "Show", value: "SHOW" },
-    { label: "No Show", value: "NO_SHOW" },
-    { label: "Cancelled", value: "CANCELLED" },
-    { label: "Late Cancelled", value: "LATE_CANCELLED" },
-    { label: "Clinician Cancelled", value: "CLINICIAN_CANCELLED" },
-  ];
-
-  const noteOptions = [
-    { label: "All notes", value: "all" },
-    { label: "With Note", value: "with_note" },
-    { label: "No Note", value: "no_note" },
-  ];
-
-  // Fetch appointment status data
-  const { data, isLoading, error } = useAppointmentStatus({
-    startDate: filters.fromDate,
-    endDate: filters.toDate,
-    clientId:
-      filters.selectedClient !== "all" ? filters.selectedClient : undefined,
-    status:
-      filters.selectedStatus !== "all" ? filters.selectedStatus : undefined,
-    noteStatus: filters.selectedNote as "all" | "with_note" | "no_note",
-    page: filters.currentPage,
-    pageSize: parseInt(filters.rowsPerPage),
-  });
-
-  const handleDatePickerApply = (
-    startDate: string,
-    endDate: string,
-    displayOption: string,
-  ) => {
-    setFilters((prev) => ({
-      ...prev,
-      fromDate: startDate,
-      toDate: endDate,
-      selectedTimeRange:
-        displayOption === "Custom Range"
-          ? `${startDate} - ${endDate}`
-          : displayOption,
-      showDatePicker: false,
-      currentPage: 1,
-    }));
-=======
     startDate: startOfMonthStr,
     endDate: todayStr,
     selectedTimeRange: `${startOfMonthStr} - ${todayStr}`,
@@ -168,7 +51,6 @@
 
   const handleFiltersChange = (newFilters: Partial<typeof filters>) => {
     setFilters((prev) => ({ ...prev, ...newFilters, page: 1 }));
->>>>>>> a630c9fa
   };
 
   const handlePageChange = (page: number) => {
@@ -230,281 +112,6 @@
         </div>
 
         {/* Filters */}
-<<<<<<< HEAD
-        <div className="flex flex-wrap gap-2">
-          <div className="relative inline-block">
-            <Button
-              className="bg-green-50 border-green-100 text-green-700 hover:bg-green-100 hover:text-green-800"
-              variant="outline"
-              onClick={() =>
-                setFilters((prev) => ({ ...prev, showDatePicker: true }))
-              }
-            >
-              <Calendar className="w-4 h-4 mr-2" />
-              {filters.selectedTimeRange}
-            </Button>
-            {filters.showDatePicker && (
-              <div className="absolute z-50">
-                <DateRangePicker
-                  initialEndDate={filters.toDate}
-                  initialStartDate={filters.fromDate}
-                  isOpen={filters.showDatePicker}
-                  onApply={handleDatePickerApply}
-                  onClose={handleDatePickerCancel}
-                />
-              </div>
-            )}
-          </div>
-          <div className="w-[200px]">
-            <SearchSelect
-              searchable
-              icon={<Users className="w-4 h-4" />}
-              options={clientOptions}
-              placeholder="Select client"
-              value={filters.selectedClient}
-              onValueChange={(value) =>
-                setFilters((prev) => ({
-                  ...prev,
-                  selectedClient: value,
-                  currentPage: 1,
-                }))
-              }
-            />
-          </div>
-          <div className="w-[160px]">
-            <SearchSelect
-              searchable
-              options={statusOptions}
-              placeholder="Select status"
-              value={filters.selectedStatus}
-              onValueChange={(value) =>
-                setFilters((prev) => ({
-                  ...prev,
-                  selectedStatus: value,
-                  currentPage: 1,
-                }))
-              }
-            />
-          </div>
-          <div className="w-[160px]">
-            <SearchSelect
-              searchable
-              options={noteOptions}
-              placeholder="Select note"
-              value={filters.selectedNote}
-              onValueChange={(value) =>
-                setFilters((prev) => ({
-                  ...prev,
-                  selectedNote: value,
-                  currentPage: 1,
-                }))
-              }
-            />
-          </div>
-          <Button className="gap-2" variant="outline">
-            More: 1
-            <ChevronDown className="w-4 h-4" />
-          </Button>
-        </div>
-
-        {/* Tabs and Table */}
-        <Tabs className="w-full" defaultValue="appointments">
-          <TabsList className="mb-4">
-            <TabsTrigger value="appointments">Appointments</TabsTrigger>
-            <TabsTrigger value="documentation">Documentation</TabsTrigger>
-            <TabsTrigger value="client-responsibility">
-              Client Responsibility
-            </TabsTrigger>
-          </TabsList>
-
-          <TabsContent
-            className="bg-white rounded-lg border border-gray-200"
-            value="appointments"
-          >
-            <Table>
-              <TableHeader>
-                <TableRow className="hover:bg-transparent">
-                  <TableHead>Date Of Service</TableHead>
-                  <TableHead>Client</TableHead>
-                  <TableHead>Units</TableHead>
-                  <TableHead>Total Fee</TableHead>
-                  <TableHead>Progress Note Status</TableHead>
-                  <TableHead>Appointment Status</TableHead>
-                  <TableHead>Invoice Status</TableHead>
-                  <TableHead>Charge</TableHead>
-                  <TableHead>Uninvoiced</TableHead>
-                  <TableHead>Paid</TableHead>
-                  <TableHead>Unpaid</TableHead>
-                </TableRow>
-              </TableHeader>
-              <TableBody>
-                {isLoading ? (
-                  <TableRow>
-                    <TableCell colSpan={11} className="text-center py-8">
-                      <Loader2 className="w-6 h-6 animate-spin mx-auto text-gray-400" />
-                    </TableCell>
-                  </TableRow>
-                ) : error ? (
-                  <TableRow>
-                    <TableCell
-                      colSpan={11}
-                      className="text-center py-8 text-red-600"
-                    >
-                      Failed to load appointment data
-                    </TableCell>
-                  </TableRow>
-                ) : data?.data?.length === 0 ? (
-                  <TableRow>
-                    <TableCell
-                      colSpan={11}
-                      className="text-center py-8 text-gray-500"
-                    >
-                      No appointments found for the selected criteria
-                    </TableCell>
-                  </TableRow>
-                ) : (
-                  data?.data?.map((appointment) => (
-                    <TableRow key={appointment.id} className="hover:bg-gray-50">
-                      <TableCell>
-                        {new Date(
-                          appointment.dateOfService,
-                        ).toLocaleDateString()}
-                      </TableCell>
-                      <TableCell className="text-primary hover:underline cursor-pointer">
-                        {appointment.client}
-                      </TableCell>
-                      <TableCell>{appointment.units}</TableCell>
-                      <TableCell>{appointment.totalFee}</TableCell>
-                      <TableCell>
-                        <span
-                          className={`inline-flex rounded-md px-2 py-1 text-xs font-medium ${
-                            appointment.progressNoteStatus === "NO NOTE"
-                              ? "bg-red-100 text-red-700"
-                              : "bg-green-100 text-green-700"
-                          }`}
-                        >
-                          {appointment.progressNoteStatus}
-                        </span>
-                      </TableCell>
-                      <TableCell>
-                        <span
-                          className={`inline-flex rounded-md px-2 py-1 text-xs font-medium ${getStatusColor(
-                            appointment.status,
-                          )}`}
-                        >
-                          {formatStatus(appointment.status)}
-                        </span>
-                      </TableCell>
-                      <TableCell>
-                        <span
-                          className={`inline-flex rounded-md px-2 py-1 text-xs font-medium ${
-                            appointment.invoiceStatus === "PAID"
-                              ? "bg-green-100 text-green-700"
-                              : appointment.invoiceStatus === "UNPAID"
-                                ? "bg-red-100 text-red-700"
-                                : "bg-yellow-100 text-yellow-700"
-                          }`}
-                        >
-                          {appointment.invoiceStatus}
-                        </span>
-                      </TableCell>
-                      <TableCell>{appointment.charge}</TableCell>
-                      <TableCell>{appointment.uninvoiced}</TableCell>
-                      <TableCell>{appointment.paid}</TableCell>
-                      <TableCell>{appointment.unpaid}</TableCell>
-                    </TableRow>
-                  ))
-                )}
-              </TableBody>
-            </Table>
-
-            {/* Table Footer */}
-            <div className="flex items-center justify-between px-4 py-3 border-t">
-              <div className="flex items-center gap-2">
-                <span className="text-sm text-gray-700">Rows per page</span>
-                <Select
-                  value={filters.rowsPerPage}
-                  onValueChange={(value) =>
-                    setFilters((prev) => ({
-                      ...prev,
-                      rowsPerPage: value,
-                      currentPage: 1,
-                    }))
-                  }
-                >
-                  <SelectTrigger className="w-[70px]">
-                    <SelectValue />
-                  </SelectTrigger>
-                  <SelectContent>
-                    <SelectItem value="10">10</SelectItem>
-                    <SelectItem value="20">20</SelectItem>
-                    <SelectItem value="50">50</SelectItem>
-                  </SelectContent>
-                </Select>
-                <span className="text-sm text-gray-700">
-                  {data
-                    ? `${(filters.currentPage - 1) * parseInt(filters.rowsPerPage) + 1}-${Math.min(filters.currentPage * parseInt(filters.rowsPerPage), data.pagination.total)} of ${data.pagination.total}`
-                    : "0 of 0"}
-                </span>
-              </div>
-              <div className="flex items-center gap-2">
-                <Button
-                  disabled={filters.currentPage === 1}
-                  size="icon"
-                  variant="ghost"
-                  onClick={() =>
-                    setFilters((prev) => ({ ...prev, currentPage: 1 }))
-                  }
-                >
-                  <ChevronFirst className="w-4 h-4" />
-                </Button>
-                <Button
-                  disabled={filters.currentPage === 1}
-                  size="icon"
-                  variant="ghost"
-                  onClick={() =>
-                    setFilters((prev) => ({
-                      ...prev,
-                      currentPage: prev.currentPage - 1,
-                    }))
-                  }
-                >
-                  <ChevronLeft className="w-4 h-4" />
-                </Button>
-                <Button
-                  disabled={
-                    !data || filters.currentPage === data.pagination.totalPages
-                  }
-                  size="icon"
-                  variant="ghost"
-                  onClick={() =>
-                    setFilters((prev) => ({
-                      ...prev,
-                      currentPage: prev.currentPage + 1,
-                    }))
-                  }
-                >
-                  <ChevronRight className="w-4 h-4" />
-                </Button>
-                <Button
-                  disabled={
-                    !data || filters.currentPage === data.pagination.totalPages
-                  }
-                  size="icon"
-                  variant="ghost"
-                  onClick={() =>
-                    setFilters((prev) => ({
-                      ...prev,
-                      currentPage: data?.pagination?.totalPages || 1,
-                    }))
-                  }
-                >
-                  <ChevronLast className="w-4 h-4" />
-                </Button>
-              </div>
-            </div>
-          </TabsContent>
-=======
         <AppointmentStatusFilters
           filters={filters}
           onFiltersChange={handleFiltersChange}
@@ -516,7 +123,6 @@
             data={appointmentData?.data || []}
             isLoading={isLoading}
           />
->>>>>>> a630c9fa
 
           {/* Pagination */}
           {appointmentData && appointmentData.pagination.totalPages > 1 && (
