import { useState, useRef, useCallback } from "react";
import { useParams } from "next/navigation";
import Loading from "@/components/Loading";
import { DocumentType } from "@mcw/types";
import { useClientOverview } from "@/(dashboard)/clients/[id]/hooks/useClientOverview";
import ChartNoteEditor from "./components/ChartNoteEditor";
import DateRangeFilterControls from "./components/DateRangeFilterControls";
import NavigationDropdown from "./components/NavigationDropdown";
import TimelineItem from "./components/TimelineItem";

export default function OverviewTab() {
  const params = useParams();
  const [filterType, setFilterType] = useState<DocumentType | "all">("all");
  const [startDate, setStartDate] = useState<Date | undefined>();
  const [endDate, setEndDate] = useState<Date | undefined>();
  const observerRef = useRef<IntersectionObserver | null>(null);

  const {
    data,
    isLoading,
    isFetchingNextPage,
    hasNextPage,
    fetchNextPage,
    error,
  } = useClientOverview({
    clientGroupId: params.id as string,
    startDate,
    endDate,
    itemType: filterType,
  });

  // Set up intersection observer for infinite scrolling
  const lastElementRef = useCallback(
    (node: HTMLDivElement | null) => {
      if (isLoading || isFetchingNextPage) return;

      if (observerRef.current) observerRef.current.disconnect();

<<<<<<< HEAD
  return (
    <DropdownMenu open={isOpen} onOpenChange={setIsOpen}>
      <DropdownMenuTrigger asChild>
        <Button className="bg-[#2d8467] hover:bg-[#236c53] flex items-center gap-1">
          New
          <ChevronDown
            className={`h-4 w-4 transition-transform duration-200 ${isOpen ? "rotate-180" : ""}`}
          />
        </Button>
      </DropdownMenuTrigger>
      <DropdownMenuContent>
        <DropdownMenuItem
          onSelect={() =>
            router.push(`/clients/${params.id}/diagnosisAndTreatmentPlan/new`)
          }
        >
          Diagnosis and treatment plan
        </DropdownMenuItem>
        <DropdownMenuItem
          onSelect={() =>
            router.push(`/clients/${params.id}/goodFaithEstimate`)
          }
        >
          Good faith estimate
        </DropdownMenuItem>
        <DropdownMenuItem
          onSelect={() => router.push(`/clients/${params.id}/mentalStatusExam`)}
        >
          Mental Status Exam
        </DropdownMenuItem>
        <DropdownMenuItem
          onSelect={() => router.push(`/clients/${params.id}/scoredMeasure`)}
        >
          Scored Measure
        </DropdownMenuItem>
        <DropdownMenuItem
          onSelect={() => router.push(`/clients/${params.id}/otherDocuments`)}
        >
          Other document
        </DropdownMenuItem>
      </DropdownMenuContent>
    </DropdownMenu>
  );
}
=======
      observerRef.current = new IntersectionObserver((entries) => {
        if (entries[0].isIntersecting && hasNextPage) {
          fetchNextPage();
        }
      });
>>>>>>> fc14ef2a

      if (node) observerRef.current.observe(node);
    },
    [isLoading, isFetchingNextPage, hasNextPage, fetchNextPage],
  );

  const handleDateRangeChange = (start?: Date, end?: Date) => {
    setStartDate(start);
    setEndDate(end);
  };

  // Flatten the pages data
  const documents = data?.pages?.flatMap((page) => page.data) || [];

  return (
    <div className="mt-0 p-4 sm:p-6 pb-16 lg:pb-6">
      <ChartNoteEditor />

      {/* Date Range and Filter */}
      <div className="flex flex-col sm:flex-row sm:justify-between gap-4 mb-6">
        <DateRangeFilterControls
          endDate={endDate}
          filterType={filterType}
          setFilterType={setFilterType}
          startDate={startDate}
          onDateRangeChange={handleDateRangeChange}
        />
        <NavigationDropdown />
      </div>

      {/* Timeline */}
      {isLoading ? (
        <Loading message="Loading timeline..." />
      ) : error ? (
        <div className="text-red-500 text-center py-8">
          {error instanceof Error ? error.message : "Failed to load documents"}
        </div>
      ) : (
        <div className="space-y-4">
          {documents.length > 0 ? (
            <>
              {documents.map((document, index) => (
                <div
                  key={`${document.id}-${index}`}
                  ref={
                    index === documents.length - 1 ? lastElementRef : undefined
                  }
                >
                  <TimelineItem document={document} />
                </div>
              ))}
              {isFetchingNextPage && (
                <div className="py-4">
                  <Loading message="Loading more..." />
                </div>
              )}
              {!hasNextPage && documents.length > 0 && (
                <div className="text-center text-gray-500 py-4">
                  No more documents to load
                </div>
              )}
            </>
          ) : (
            <div className="text-gray-500 text-center py-8">
              No documents found for the selected filters
            </div>
          )}
        </div>
      )}
    </div>
  );
}<|MERGE_RESOLUTION|>--- conflicted
+++ resolved
@@ -36,58 +36,11 @@
 
       if (observerRef.current) observerRef.current.disconnect();
 
-<<<<<<< HEAD
-  return (
-    <DropdownMenu open={isOpen} onOpenChange={setIsOpen}>
-      <DropdownMenuTrigger asChild>
-        <Button className="bg-[#2d8467] hover:bg-[#236c53] flex items-center gap-1">
-          New
-          <ChevronDown
-            className={`h-4 w-4 transition-transform duration-200 ${isOpen ? "rotate-180" : ""}`}
-          />
-        </Button>
-      </DropdownMenuTrigger>
-      <DropdownMenuContent>
-        <DropdownMenuItem
-          onSelect={() =>
-            router.push(`/clients/${params.id}/diagnosisAndTreatmentPlan/new`)
-          }
-        >
-          Diagnosis and treatment plan
-        </DropdownMenuItem>
-        <DropdownMenuItem
-          onSelect={() =>
-            router.push(`/clients/${params.id}/goodFaithEstimate`)
-          }
-        >
-          Good faith estimate
-        </DropdownMenuItem>
-        <DropdownMenuItem
-          onSelect={() => router.push(`/clients/${params.id}/mentalStatusExam`)}
-        >
-          Mental Status Exam
-        </DropdownMenuItem>
-        <DropdownMenuItem
-          onSelect={() => router.push(`/clients/${params.id}/scoredMeasure`)}
-        >
-          Scored Measure
-        </DropdownMenuItem>
-        <DropdownMenuItem
-          onSelect={() => router.push(`/clients/${params.id}/otherDocuments`)}
-        >
-          Other document
-        </DropdownMenuItem>
-      </DropdownMenuContent>
-    </DropdownMenu>
-  );
-}
-=======
       observerRef.current = new IntersectionObserver((entries) => {
         if (entries[0].isIntersecting && hasNextPage) {
           fetchNextPage();
         }
       });
->>>>>>> fc14ef2a
 
       if (node) observerRef.current.observe(node);
     },
