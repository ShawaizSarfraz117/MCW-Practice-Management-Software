import { Button } from "@mcw/ui";
import { Input } from "@mcw/ui";
import {
  Select,
  SelectContent,
  SelectItem,
  SelectTrigger,
  SelectValue,
} from "@mcw/ui";
import {
  Table,
  TableBody,
  TableCell,
  TableHead,
  TableHeader,
  TableRow,
} from "@mcw/ui";
import {
  DropdownMenu,
  DropdownMenuContent,
  DropdownMenuItem,
  DropdownMenuTrigger,
} from "@mcw/ui";
import {
  Search,
  ChevronDown,
  MoreHorizontal,
  ArrowUpDown,
  Download,
  Share,
  Trash2,
  ChevronUp,
  AlertCircle,
  Upload,
  Bell,
} from "lucide-react";
import {
  useState,
  useMemo,
  useRef,
  forwardRef,
  useImperativeHandle,
  useEffect,
  useCallback,
} from "react";
import {
  useClientGroupFiles,
  useUploadClientFile,
  useDownloadFile,
} from "@/(dashboard)/clients/hooks/useClientFiles";
import { ClientFile } from "@mcw/types";
import { useMutation, useQueryClient, useQuery } from "@tanstack/react-query";
import { useToast } from "@mcw/ui";
import { showErrorToast } from "@mcw/utils";
import SendRemindersSidebar from "./SendRemindersSidebar";
import {
  fetchSingleClientGroup,
  ClientGroupWithMembership,
} from "@/(dashboard)/clients/services/client.service";
import Loading from "@/components/Loading";

type SortColumn = "name" | "type" | "status" | "updated";
type SortDirection = "asc" | "desc";

export interface FilesTabRef {
  triggerFileUpload: () => void;
}

interface FilesTabGroupProps {
  clientGroupId: string;
  clients: Array<{ id: string; name: string }>;
  onShareFile?: (file: ClientFile) => void;
}

function useFileSorting(filesData: ClientFile[]) {
  const [sortColumn, setSortColumn] = useState<SortColumn>("updated");
  const [sortDirection, setSortDirection] = useState<SortDirection>("desc");

  const sortedFilesData = useMemo(() => {
    const sorted = [...filesData].sort((a, b) => {
      let aValue: string;
      let bValue: string;

      switch (sortColumn) {
        case "name":
          aValue = a.name.toLowerCase();
          bValue = b.name.toLowerCase();
          break;
        case "type":
          aValue = a.type.toLowerCase();
          bValue = b.type.toLowerCase();
          break;
        case "status":
          aValue = a.status.toLowerCase();
          bValue = b.status.toLowerCase();
          break;
        case "updated":
          aValue = new Date(a.updated).getTime().toString();
          bValue = new Date(b.updated).getTime().toString();
          break;
        default:
          return 0;
      }

      if (sortDirection === "asc") {
        return aValue < bValue ? -1 : aValue > bValue ? 1 : 0;
      } else {
        return aValue > bValue ? -1 : aValue < bValue ? 1 : 0;
      }
    });

    return sorted;
  }, [filesData, sortColumn, sortDirection]);

  const handleSort = (column: SortColumn) => {
    if (sortColumn === column) {
      setSortDirection(sortDirection === "asc" ? "desc" : "asc");
    } else {
      setSortColumn(column);
      setSortDirection("asc");
    }
  };

  const getSortIcon = (column: SortColumn) => {
    if (sortColumn !== column) {
      return <ArrowUpDown className="ml-1 h-4 w-4 text-gray-400" />;
    }

    return sortDirection === "asc" ? (
      <ChevronUp className="ml-1 h-4 w-4" />
    ) : (
      <ChevronDown className="ml-1 h-4 w-4" />
    );
  };

  return { sortedFilesData, handleSort, getSortIcon };
}

function useFileActions(
  clients: Array<{ id: string; name: string }>,
  clientGroupId: string,
  onShareFile?: (file: ClientFile) => void,
) {
  const queryClient = useQueryClient();
  const downloadFileMutation = useDownloadFile();
  const { toast } = useToast();

  const handleDownload = async (file: ClientFile) => {
    // For practice uploads or shared files, use the API to get SAS token
    await downloadFileMutation.mutateAsync(file.id);
  };

  const handleShareWithClient = (file: ClientFile) => {
    if (onShareFile) {
      onShareFile(file);
    }
  };

  const deleteFileMutation = useMutation({
    mutationFn: async ({
      fileId,
      clientId,
    }: {
      fileId: string;
      clientId: string;
    }) => {
      const response = await fetch(`/api/client/files/${fileId}`, {
        method: "DELETE",
      });

      const data = await response.json();

      if (!response.ok) {
        if (data.hasLockedChildren) {
          throw new Error(
            "Cannot delete file - one or more shared instances are locked",
          );
        }
        throw new Error(data.error || "Failed to delete file");
      }

      // Check if confirmation is required (practice upload with shares)
      if (data.requiresConfirmation) {
        // Automatically confirm deletion
        const confirmResponse = await fetch(
          `/api/client/files/${fileId}/confirm-delete`,
          {
            method: "POST",
            headers: {
              "Content-Type": "application/json",
            },
            body: JSON.stringify({ confirmDelete: true }),
          },
        );

        const confirmData = await confirmResponse.json();

        if (!confirmResponse.ok) {
          throw new Error(confirmData.error || "Failed to delete file");
        }

        return { ...confirmData, clientId };
      }

      return { ...data, clientId };
    },
    onSuccess: (data) => {
      queryClient.invalidateQueries({
        queryKey: ["clientFiles", data.clientId],
      });
      if (clientGroupId) {
        queryClient.invalidateQueries({
          queryKey: ["clientGroupFiles", clientGroupId],
        });
      }
      toast({
        title: "Success",
        description: "File deleted successfully",
      });
    },
    onError: (error: unknown) => {
      showErrorToast(toast, error);
    },
  });

  const handleDelete = async (file: ClientFile) => {
    if (confirm(`Are you sure you want to delete "${file.name}"?`)) {
      const targetClientId = file.clientId || clients[0]?.id || "";
      await deleteFileMutation.mutateAsync({
        fileId: file.id,
        clientId: targetClientId,
      });
    }
  };

  return { handleDownload, handleShareWithClient, handleDelete };
}

const FilesTabGroup = forwardRef<FilesTabRef, FilesTabGroupProps>(
  ({ clientGroupId, clients, onShareFile }, ref) => {
    const [openDropdown, setOpenDropdown] = useState<string | null>(null);
    const fileInputRef = useRef<HTMLInputElement>(null);
    const [searchQuery, setSearchQuery] = useState("");
    const [statusFilter, setStatusFilter] = useState("all");
    const [showReminderSidebar, setShowReminderSidebar] = useState(false);
    const [practiceInfo, setPracticeInfo] = useState<{
      practice_name: string;
      practice_email: string;
    } | null>(null);
    const [clientEmail, setClientEmail] = useState<string>("");

    // Fetch practice information
    const fetchPracticeInfo = useCallback(async () => {
      try {
        const response = await fetch("/api/practiceInformation");
        if (response.ok) {
          const data = await response.json();
          setPracticeInfo(data);
        }
      } catch (error) {
        console.error("Failed to fetch practice information:", error);
      }
    }, []);

    // Fetch client group to get email
    useQuery({
      queryKey: ["clientGroup", clientGroupId],
      queryFn: async () => {
        const response = (await fetchSingleClientGroup({
          id: clientGroupId,
          searchParams: {},
        })) as { data: ClientGroupWithMembership } | null;

        if (response?.data) {
          const clientGroupData = response.data;

          // Get the primary email for the first client in the group
          if (clientGroupData.ClientGroupMembership?.length) {
            const firstClient =
              clientGroupData.ClientGroupMembership[0]?.Client;
            if (firstClient?.ClientContact) {
              const primaryEmail = firstClient.ClientContact.find(
                (contact) =>
                  contact.contact_type === "EMAIL" && contact.is_primary,
              );
              if (primaryEmail) {
                setClientEmail(primaryEmail.value);
              }
            }
          }

          return clientGroupData;
        }
        return null;
      },
      enabled: !!clientGroupId,
    });

    useEffect(() => {
      fetchPracticeInfo();
    }, [fetchPracticeInfo]);

    // Fetch client files from database
    const {
      data: filesData = [],
      isLoading,
      error,
    } = useClientGroupFiles(clientGroupId, clients);
    const uploadFileMutation = useUploadClientFile(
      clients[0]?.id || "",
      clientGroupId,
    );

    const handleSendReminder = () => {
      setShowReminderSidebar(true);
    };

    // Filter files based on search and status
    const filteredFiles = useMemo(() => {
      let filtered = filesData;

      // Apply search filter
      if (searchQuery) {
        filtered = filtered.filter((file) =>
          file.name.toLowerCase().includes(searchQuery.toLowerCase()),
        );
      }

      // Apply status filter
      if (statusFilter !== "all") {
        filtered = filtered.filter((file) => {
          switch (statusFilter) {
            case "pending":
              return file.status === "Pending";
            case "completed":
              return (
                file.status === "Completed" || file.status === "Completed JA"
              );
            case "scheduled":
              return file.status === "Scheduled";
            case "locked":
              return file.status === "Locked";
            case "uploaded":
              return file.status === "Uploaded";
            default:
              return true;
          }
        });
      }

      return filtered;
    }, [filesData, searchQuery, statusFilter]);

    const { sortedFilesData, handleSort, getSortIcon } =
      useFileSorting(filteredFiles);
    const { handleDownload, handleShareWithClient, handleDelete } =
      useFileActions(clients, clientGroupId, onShareFile);

    const handleFileUpload = async (
      event: React.ChangeEvent<HTMLInputElement>,
    ) => {
      const files = event.target.files;
      if (!files) return;

      // Upload each file
      const uploadPromises = Array.from(files).map((file) => {
        return uploadFileMutation.mutateAsync({
          file,
          title: file.name,
        });
      });

      try {
        await Promise.all(uploadPromises);
      } catch (error) {
        console.error("Failed to upload some files:", error);
      }

      if (fileInputRef.current) {
        fileInputRef.current.value = "";
      }
    };

    const triggerFileUpload = () => {
      fileInputRef.current?.click();
    };

    useImperativeHandle(ref, () => ({
      triggerFileUpload,
    }));

    // Show loading state
    if (isLoading) {
      return <Loading />;
    }

    // Show error state
    if (error) {
      return (
        <div className="mt-0 p-4 sm:p-6 pb-16 lg:pb-6">
          <div className="flex items-center justify-center h-64">
            <div className="text-center">
              <AlertCircle className="h-8 w-8 text-red-500 mx-auto mb-2" />
              <p className="text-red-600">Failed to load files</p>
            </div>
          </div>
        </div>
      );
    }

    return (
      <div className="mt-0 p-4 sm:p-6 pb-16 lg:pb-6">
        <div className="flex flex-col sm:flex-row sm:justify-between gap-4 mb-6">
          <div className="relative w-full sm:w-[300px]">
            <Search className="absolute left-3 top-1/2 transform -translate-y-1/2 h-4 w-4 text-gray-400" />
            <Input
              className="pl-9 px-9 h-10 bg-white border-[#e5e7eb]"
              placeholder="Search files"
              value={searchQuery}
              onChange={(e) => setSearchQuery(e.target.value)}
            />
          </div>
          <div className="flex gap-2">
            <Select value={statusFilter} onValueChange={setStatusFilter}>
              <SelectTrigger className="w-[150px] h-10 bg-white border-[#e5e7eb]">
                <SelectValue placeholder="All files" />
              </SelectTrigger>
              <SelectContent>
                <SelectItem value="all">All files</SelectItem>
                <SelectItem value="pending">Pending</SelectItem>
                <SelectItem value="completed">Completed</SelectItem>
                <SelectItem value="scheduled">Scheduled</SelectItem>
                <SelectItem value="locked">Locked</SelectItem>
                <SelectItem value="uploaded">Uploaded</SelectItem>
              </SelectContent>
            </Select>
            <DropdownMenu>
              <DropdownMenuTrigger asChild>
                <Button className="bg-[#2d8467] hover:bg-[#236c53]">
                  Actions <ChevronDown className="ml-1 h-4 w-4" />
                </Button>
              </DropdownMenuTrigger>
              <DropdownMenuContent align="end" className="w-48">
                <DropdownMenuItem
                  className="flex items-center gap-2"
                  onClick={() => triggerFileUpload()}
                >
                  <Upload className="h-4 w-4" />
                  Upload File
                </DropdownMenuItem>
                {clients.length > 0 && (
                  <DropdownMenuItem
                    className="flex items-center gap-2"
                    onClick={() => {
                      // Trigger the parent's share modal
                      if (onShareFile) {
                        onShareFile({} as ClientFile); // Pass empty file since we're sharing from Actions menu
                      }
                    }}
                  >
                    <Share className="h-4 w-4" />
                    Share with client
                  </DropdownMenuItem>
                )}
                <DropdownMenuItem
                  className="flex items-center gap-2"
                  onClick={() => handleSendReminder()}
                >
                  <Bell className="h-4 w-4" />
                  Send reminder
                </DropdownMenuItem>
              </DropdownMenuContent>
            </DropdownMenu>
          </div>
        </div>

        {/* Hidden File Input */}
        <input
          ref={fileInputRef}
          multiple
          accept="*/*"
          className="hidden"
          type="file"
          onChange={handleFileUpload}
        />

        <div className="border rounded-md overflow-x-auto">
          <Table>
            <TableHeader>
              <TableRow className="bg-gray-50">
                <TableHead className="font-medium">
                  <button
                    className="flex items-center hover:text-gray-900 transition-colors"
                    onClick={() => handleSort("name")}
                  >
                    Name {getSortIcon("name")}
                  </button>
                </TableHead>
                <TableHead className="font-medium">
                  <button
                    className="flex items-center hover:text-gray-900 transition-colors"
                    onClick={() => handleSort("type")}
                  >
                    Type {getSortIcon("type")}
                  </button>
                </TableHead>
                <TableHead className="font-medium">
                  <button
                    className="flex items-center hover:text-gray-900 transition-colors"
                    onClick={() => handleSort("status")}
                  >
                    Status {getSortIcon("status")}
                  </button>
                </TableHead>
                <TableHead className="font-medium">
                  <button
                    className="flex items-center hover:text-gray-900 transition-colors"
                    onClick={() => handleSort("updated")}
                  >
                    Updated {getSortIcon("updated")}
                  </button>
                </TableHead>
                <TableHead className="w-[40px]" />
              </TableRow>
            </TableHeader>
            <TableBody>
              {sortedFilesData.length === 0 ? (
                <TableRow>
                  <TableCell
                    className="text-center text-gray-500 py-8"
                    colSpan={5}
                  >
                    {searchQuery || statusFilter !== "all"
                      ? "No files match your filters"
                      : "No files uploaded yet"}
                  </TableCell>
                </TableRow>
              ) : (
                sortedFilesData.map((file) => (
                  <TableRow key={file.id}>
                    <TableCell>
                      <span className={file.nameColor}>{file.name}</span>
                    </TableCell>
                    <TableCell>{file.type}</TableCell>
                    <TableCell>
                      <div className="flex items-center gap-2">
                        <span className={file.statusColor}>{file.status}</span>
                        {file.clientInitials && (
                          <span className="inline-flex items-center justify-center w-6 h-6 rounded-full bg-gray-200 text-gray-700 text-xs font-medium">
                            {file.clientInitials}
                          </span>
                        )}
                      </div>
                    </TableCell>
                    <TableCell>{file.updated}</TableCell>
                    <TableCell>
                      <DropdownMenu
                        open={openDropdown === file.id}
                        onOpenChange={(open) =>
                          setOpenDropdown(open ? file.id : null)
                        }
                      >
                        <DropdownMenuTrigger asChild>
                          <Button
                            className="h-8 w-8 p-0"
                            size="sm"
                            variant="ghost"
                          >
                            <MoreHorizontal className="h-5 w-5" />
                          </Button>
                        </DropdownMenuTrigger>
                        <DropdownMenuContent align="end" className="w-48">
                          {(file.status === "Completed" ||
                            file.status === "Completed JA" ||
                            file.isPracticeUpload) && (
                            <DropdownMenuItem
                              className="flex items-center gap-2"
                              onClick={() => handleDownload(file)}
                            >
                              <Download className="h-4 w-4" />
                              Download
                            </DropdownMenuItem>
                          )}
                          {file.isPracticeUpload && (
                            <DropdownMenuItem
                              className="flex items-center gap-2"
                              onClick={() => handleShareWithClient(file)}
                            >
                              <Share className="h-4 w-4" />
                              Share with client
                            </DropdownMenuItem>
                          )}
                          <DropdownMenuItem
                            className={`flex items-center gap-2 ${
                              file.hasLockedChildren
                                ? "text-gray-400 cursor-not-allowed"
                                : "text-red-600 focus:text-red-600"
                            }`}
                            disabled={file.hasLockedChildren}
                            onClick={() =>
                              !file.hasLockedChildren && handleDelete(file)
                            }
                          >
                            <Trash2 className="h-4 w-4" />
                            {file.hasLockedChildren
                              ? "Delete (Locked)"
                              : "Delete"}
                          </DropdownMenuItem>
                        </DropdownMenuContent>
                      </DropdownMenu>
                    </TableCell>
                  </TableRow>
                ))
              )}
            </TableBody>
          </Table>
        </div>

        {/* Send Reminders Sidebar */}
        <SendRemindersSidebar
          clientEmail={clientEmail || ""}
          clientName={clients[0]?.name || ""}
          filesData={sortedFilesData.map((file) => ({
            id: parseInt(file.id),
            name: file.name,
            type: file.type,
            status: file.status,
            statusColor: file.statusColor,
            updated: file.updated,
            nameColor: file.nameColor,
          }))}
<<<<<<< HEAD
          isOpen={showReminderSidebar}
          practiceName={practiceName || "Practice"}
          onClose={() => setShowReminderSidebar(false)}
=======
          clientName={clients[0]?.name || ""}
          clientEmail={clientEmail || ""}
          practiceName={practiceInfo?.practice_name || "Practice"}
>>>>>>> 96e59982
        />
      </div>
    );
  },
);

FilesTabGroup.displayName = "FilesTabGroup";

export default FilesTabGroup;<|MERGE_RESOLUTION|>--- conflicted
+++ resolved
@@ -629,15 +629,9 @@
             updated: file.updated,
             nameColor: file.nameColor,
           }))}
-<<<<<<< HEAD
           isOpen={showReminderSidebar}
-          practiceName={practiceName || "Practice"}
+          practiceName={practiceInfo?.practice_name || "Practice"}
           onClose={() => setShowReminderSidebar(false)}
-=======
-          clientName={clients[0]?.name || ""}
-          clientEmail={clientEmail || ""}
-          practiceName={practiceInfo?.practice_name || "Practice"}
->>>>>>> 96e59982
         />
       </div>
     );
