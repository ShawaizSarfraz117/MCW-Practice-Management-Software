import { useState } from "react";
import {
  createInvoice,
  fetchAppointments,
  updateAppointment,
} from "@/(dashboard)/clients/services/client.service";
import { Button } from "@mcw/ui";
import {
  Select,
  SelectContent,
  SelectItem,
  SelectTrigger,
  SelectValue,
} from "@mcw/ui";
import {
  DropdownMenu,
  DropdownMenuContent,
  DropdownMenuItem,
  DropdownMenuTrigger,
} from "@mcw/ui";
import { DateRangePicker } from "@mcw/ui";
import { DateRange } from "react-day-picker";
import { useQuery, useQueryClient } from "@tanstack/react-query";
import Loading from "@/components/Loading";
import { format } from "date-fns";
import { InvoiceDialog } from "../InvoiceDialogue";
import { EditAppointmentForm } from "./EditAppointmentForm";
import {
  useRouter,
  usePathname,
  useSearchParams,
  useParams,
} from "next/navigation";
import { ChevronDown } from "lucide-react";
import { toast } from "@mcw/ui";
// Type definitions
type Invoice = {
  id: string;
  invoice_number: string;
  amount: number;
  status: string;
  Payment?: {
    amount: string;
  }[];
};

type Appointment = {
  id: string;
  start_date: Date | string;
  title: string;
  appointment_fee: number | string;
  service_id?: string;
  client_group_id?: string;
  write_off?: number;
  clinician_id?: string;
  Invoice: Invoice[];
  adjustable_amount?: number | string;
};

// eslint-disable-next-line max-lines-per-function
export default function BillingTab({
  addPaymentModalOpen,
  invoiceDialogOpen,
  setInvoiceDialogOpen,
  fetchInvoicesData,
}: {
  addPaymentModalOpen: boolean;
  invoiceDialogOpen: boolean;
  setInvoiceDialogOpen: (invoiceDialogOpen: boolean) => void;
  fetchInvoicesData: () => Promise<void>;
}) {
  const [dateRange, setDateRange] = useState<DateRange | undefined>({
    from: new Date(2025, 0, 8), // Jan 8, 2025
    to: new Date(2025, 8, 6), // Sep 6, 2025
  });
  const [statusFilter, setStatusFilter] = useState<string>("billable");
  const [editingAppointment, setEditingAppointment] =
    useState<Appointment | null>(null);
  const [isSaving, setIsSaving] = useState(false);

  const router = useRouter();
  const pathname = usePathname();
  const params = useParams();
  const searchParams = useSearchParams();
  const queryClient = useQueryClient();

  const { data, isLoading } = useQuery({
    queryKey: [
      "appointments",
      dateRange,
      statusFilter,
      addPaymentModalOpen,
      invoiceDialogOpen,
    ],
    queryFn: () =>
      fetchAppointments({
        searchParams: {
          clientGroupId: params.id,
          startDate: dateRange?.from?.toISOString(),
          endDate: dateRange?.to?.toISOString(),
          status: statusFilter !== "billable" ? statusFilter : undefined,
        },
      }),
  });

  // Type assertion
  const appointments = data as Appointment[] | undefined;

  const handleInvoiceClick = (invoiceId: string) => {
    const params = new URLSearchParams(searchParams.toString());
    // Set or update the tab parameter
    params.set("type", "invoice");
    params.set("invoiceId", invoiceId);

    router.push(`${window.location.pathname}?${params.toString()}`, {
      scroll: false,
    });
    setInvoiceDialogOpen(true);
  };

  const onOpenChange = (invoiceDialogOpen: boolean) => {
    setInvoiceDialogOpen(invoiceDialogOpen);
    if (!invoiceDialogOpen) {
      router.push(`${pathname}?tab=${searchParams.get("tab")}`);
    }
  };

  const handleCancelEdit = () => {
    setEditingAppointment(null);
  };

  const handleSaveEdit = async (values: {
    writeOff: string;
    serviceId: string;
    fee: string;
  }) => {
    if (!editingAppointment) return;

    setIsSaving(true);
    const [_, error] = await updateAppointment({
      body: {
        appointment_id: editingAppointment.id,
        writeOff: values.writeOff || null,
        fee: values.fee || null,
        serviceId: values.serviceId,
      },
      id: editingAppointment.id,
    });

    if (!error) {
      toast({
        description: "Appointment updated",
        variant: "success",
      });
      setEditingAppointment(null);
      // Refresh appointments data
      queryClient.invalidateQueries({
        queryKey: ["appointments"],
      });
      fetchInvoicesData();
    }
    setIsSaving(false);
  };

  const handleCreateInvoice = async (appointmentId: string) => {
    const appointment = appointments?.find((app) => app.id === appointmentId);
    if (!appointment) return;

    const [invoice, error] = await createInvoice({
      body: {
        appointment_id: appointmentId,
        client_group_id: appointment.client_group_id,
        clinician_id: appointment.clinician_id || null,
        amount: appointment.appointment_fee,
        invoice_type:
          appointment?.Invoice?.length > 0 ? "adjustment" : "invoice",
      },
    });

    if (!error) {
      toast({
        description: "Invoice created",
        variant: "success",
      });

      handleInvoiceClick(invoice?.id || "");
      queryClient.invalidateQueries({
        queryKey: ["appointments"],
      });
      fetchInvoicesData();
    }
  };

  const handleAddPayment = (appointmentId: string) => {
    const params = new URLSearchParams(searchParams.toString());
    params.set("type", "payment");
    params.set("appointmentId", appointmentId);

    router.push(`${window.location.pathname}?${params.toString()}`, {
      scroll: false,
    });
  };

  return (
    <div className="mt-0 p-4 sm:p-6 pb-16 lg:pb-6">
      {invoiceDialogOpen && (
        <InvoiceDialog open={invoiceDialogOpen} onOpenChange={onOpenChange} />
      )}
      {/* Date Range and Filter */}
      <div className="flex flex-col sm:flex-row sm:justify-between gap-4 mb-6">
        <div className="flex flex-col sm:flex-row gap-2">
          <DateRangePicker
            className="w-full sm:w-[280px] h-9 bg-white border-[#e5e7eb]"
            value={dateRange}
            onChange={setDateRange}
          />
          <Select value={statusFilter} onValueChange={setStatusFilter}>
            <SelectTrigger className="w-full sm:w-[150px] h-9 bg-white border-[#e5e7eb]">
              <SelectValue placeholder="Billable Items" />
            </SelectTrigger>
            <SelectContent>
              <SelectItem value="billable">All Items</SelectItem>
              <SelectItem value="PAID">Paid</SelectItem>
              <SelectItem value="UNPAID">Unpaid</SelectItem>
            </SelectContent>
          </Select>
        </div>
        <Button className="bg-[#2d8467] hover:bg-[#236c53]">New</Button>
      </div>

      {/* Billing Table */}
<<<<<<< HEAD
      <div className="border rounded-md overflow-x-auto">
        <Table>
          <TableHeader>
            <TableRow className="bg-gray-50">
              <TableHead className="w-[120px] font-medium">Date</TableHead>
              <TableHead className="font-medium">Details</TableHead>
              <TableHead className="font-medium">Fee</TableHead>
              <TableHead className="font-medium">Client</TableHead>
              <TableHead className="font-medium">Write-Off</TableHead>
              <TableHead className="font-medium" />
            </TableRow>
          </TableHeader>
          <TableBody>
            {isLoading ? (
              <TableRow>
                <TableCell className="h-24" colSpan={6}>
                  <div className="flex justify-center items-center">
                    <Loading message="Loading appointments..." />
                  </div>
                </TableCell>
              </TableRow>
            ) : appointments && appointments?.length > 0 ? (
              appointments?.map((appointment) => {
                const invoice = appointment.Invoice?.[0];
                const invoiceAmount = invoice?.amount || 0;
                const totalPaid =
                  invoice?.Payment?.reduce(
                    (sum: number, payment) => sum + parseFloat(payment.amount),
                    0,
                  ) || 0;
                const unpaidAmount = invoiceAmount - totalPaid;

                return (
                  <TableRow key={appointment.id}>
                    <TableCell className="font-medium">
                      {format(new Date(appointment.start_date), "MMM d")}
                    </TableCell>
                    <TableCell>
                      {appointment.Invoice?.map((invoice) => (
                        <button
                          key={invoice.id}
                          className="text-blue-500 hover:underline text-sm mt-1"
                          onClick={() => handleInvoiceClick(invoice.id)}
                        >
                          Invoice # {invoice.invoice_number}
                        </button>
                      ))}
                    </TableCell>
                    <TableCell>${appointment.appointment_fee}</TableCell>
                    <TableCell>
                      {unpaidAmount > 0 && (
                        <div className="flex justify-between items-center">
                          ${unpaidAmount}{" "}
=======
      <div>
        {/* Table Header */}
        <div className="grid grid-cols-6 pb-2 text-sm font-medium text-gray-600">
          <div className="px-4">Date</div>
          <div className="px-4">Details</div>
          <div className="px-4">Fee</div>
          <div className="px-4">Client</div>
          <div className="px-4">Write-Off</div>
          <div className="px-4" />
        </div>

        {/* Table Rows - Each in its own bordered container */}
        <div className="space-y-4">
          {isLoading ? (
            <div className="border border-[#e5e7eb] rounded-md bg-white h-24">
              <div className="flex justify-center items-center h-full">
                <Loading message="Loading appointments..." />
              </div>
            </div>
          ) : appointments && appointments?.length > 0 ? (
            appointments.map((appointment) => {
              const totalPaid =
                appointment?.Invoice?.reduce(
                  (sum: number, invoice: Invoice) => {
                    const invoicePaid =
                      invoice.Payment?.reduce(
                        (paymentSum, payment) =>
                          paymentSum + Number(payment.amount),
                        0,
                      ) || 0;
                    return sum + invoicePaid;
                  },
                  0,
                ) || 0;
              const totalUnpaid =
                appointment?.Invoice?.reduce(
                  (sum: number, invoice: Invoice) => {
                    if (invoice.status === "UNPAID") {
                      const invoiceAmount = Number(invoice.amount);
                      const invoicePaid =
                        invoice.Payment?.reduce(
                          (paymentSum, payment) =>
                            paymentSum + Number(payment.amount),
                          0,
                        ) || 0;
                      return sum + (invoiceAmount - invoicePaid);
                    }
                    return sum;
                  },
                  0,
                ) || 0;
              const isEditing = editingAppointment?.id === appointment.id;

              return (
                <div
                  key={appointment.id}
                  className="border border-[#e5e7eb] rounded-md bg-white"
                >
                  {/* Regular Row */}
                  <div className="grid grid-cols-6">
                    <div className="px-4 py-4 font-medium">
                      {format(new Date(appointment.start_date), "MMM dd")}
                    </div>
                    <div className="px-4 py-4">{appointment.title}</div>
                    <div className="px-4 py-4">
                      ${appointment.appointment_fee}
                    </div>
                    <div className="px-4 py-4">
                      {totalUnpaid > 0 && (
                        <div className="flex items-center gap-2">
                          ${totalUnpaid}
>>>>>>> 81a657e5
                          <span className="text-sm text-red-500">Unpaid</span>
                        </div>
                      )}
                      {totalPaid > 0 && (
                        <div className="flex items-center gap-3">
                          ${totalPaid}
                          <span className="text-sm text-green-500">Paid</span>
                        </div>
                      )}
                    </div>
                    <div className="px-4 py-4">
                      {appointment.write_off
                        ? "$" + (appointment.write_off || "--")
                        : "--"}
                    </div>
                    <div className="px-4 py-2 flex justify-end">
                      {!isEditing && (
                        <DropdownMenu>
                          <DropdownMenuTrigger asChild>
                            <Button
                              className="text-blue-500 flex items-center gap-1"
                              variant="link"
                            >
                              Manage <ChevronDown className="h-4 w-4" />
                            </Button>
                          </DropdownMenuTrigger>
                          <DropdownMenuContent>
                            <DropdownMenuItem
                              onClick={() => setEditingAppointment(appointment)}
                            >
                              Edit Details
                            </DropdownMenuItem>
                            <DropdownMenuItem
                              onClick={() => handleAddPayment(appointment.id)}
                            >
                              Add Payment
                            </DropdownMenuItem>
                            {(appointment.adjustable_amount != "0" &&
                              appointment.adjustable_amount !== null) ||
                            appointment.Invoice.length == 0 ? (
                              <DropdownMenuItem
                                onClick={() =>
                                  handleCreateInvoice(appointment.id)
                                }
                              >
                                Create Invoice
                              </DropdownMenuItem>
                            ) : null}
                            <DropdownMenuItem>View Invoice</DropdownMenuItem>
                          </DropdownMenuContent>
                        </DropdownMenu>
                      )}
                    </div>
                  </div>

                  {isEditing && (
                    <EditAppointmentForm
                      appointment={appointment}
                      isSaving={isSaving}
                      onCancel={handleCancelEdit}
                      onSave={handleSaveEdit}
                    />
                  )}
                  {appointment.Invoice?.map((inv) => (
                    <div
                      key={inv.id}
                      className="p-4 m-1 inline-block bg-gray-100 text-blue-500 py-1 text-xs rounded mt-1 cursor-pointer hover:bg-gray-200"
                      onClick={() => handleInvoiceClick(inv.id)}
                    >
                      {inv.invoice_number}
                    </div>
                  ))}
                </div>
              );
            })
          ) : (
            <div className="border border-[#e5e7eb] rounded-md bg-white p-4 text-center">
              No appointments found
            </div>
          )}
        </div>
      </div>
    </div>
  );
}<|MERGE_RESOLUTION|>--- conflicted
+++ resolved
@@ -229,61 +229,6 @@
       </div>
 
       {/* Billing Table */}
-<<<<<<< HEAD
-      <div className="border rounded-md overflow-x-auto">
-        <Table>
-          <TableHeader>
-            <TableRow className="bg-gray-50">
-              <TableHead className="w-[120px] font-medium">Date</TableHead>
-              <TableHead className="font-medium">Details</TableHead>
-              <TableHead className="font-medium">Fee</TableHead>
-              <TableHead className="font-medium">Client</TableHead>
-              <TableHead className="font-medium">Write-Off</TableHead>
-              <TableHead className="font-medium" />
-            </TableRow>
-          </TableHeader>
-          <TableBody>
-            {isLoading ? (
-              <TableRow>
-                <TableCell className="h-24" colSpan={6}>
-                  <div className="flex justify-center items-center">
-                    <Loading message="Loading appointments..." />
-                  </div>
-                </TableCell>
-              </TableRow>
-            ) : appointments && appointments?.length > 0 ? (
-              appointments?.map((appointment) => {
-                const invoice = appointment.Invoice?.[0];
-                const invoiceAmount = invoice?.amount || 0;
-                const totalPaid =
-                  invoice?.Payment?.reduce(
-                    (sum: number, payment) => sum + parseFloat(payment.amount),
-                    0,
-                  ) || 0;
-                const unpaidAmount = invoiceAmount - totalPaid;
-
-                return (
-                  <TableRow key={appointment.id}>
-                    <TableCell className="font-medium">
-                      {format(new Date(appointment.start_date), "MMM d")}
-                    </TableCell>
-                    <TableCell>
-                      {appointment.Invoice?.map((invoice) => (
-                        <button
-                          key={invoice.id}
-                          className="text-blue-500 hover:underline text-sm mt-1"
-                          onClick={() => handleInvoiceClick(invoice.id)}
-                        >
-                          Invoice # {invoice.invoice_number}
-                        </button>
-                      ))}
-                    </TableCell>
-                    <TableCell>${appointment.appointment_fee}</TableCell>
-                    <TableCell>
-                      {unpaidAmount > 0 && (
-                        <div className="flex justify-between items-center">
-                          ${unpaidAmount}{" "}
-=======
       <div>
         {/* Table Header */}
         <div className="grid grid-cols-6 pb-2 text-sm font-medium text-gray-600">
@@ -355,7 +300,6 @@
                       {totalUnpaid > 0 && (
                         <div className="flex items-center gap-2">
                           ${totalUnpaid}
->>>>>>> 81a657e5
                           <span className="text-sm text-red-500">Unpaid</span>
                         </div>
                       )}
