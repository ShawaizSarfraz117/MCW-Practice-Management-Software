--- conflicted
+++ resolved
@@ -493,13 +493,6 @@
             </TabsContent>
 
             <TabsContent value="files">
-<<<<<<< HEAD
-              <FilesTab
-                ref={filesTabRef}
-                clientName={clientName}
-                clientEmail={clientEmail || ""}
-                practiceName={practiceInfo?.practice_name || ""}
-=======
               <FilesTabGroup
                 ref={filesTabRef}
                 clientGroupId={id as string}
@@ -509,8 +502,9 @@
                     name: `${m.Client?.legal_first_name || ""} ${m.Client?.legal_last_name || ""}`.trim(),
                   })) || []
                 }
+                practiceName={practiceInfo?.practice_name || ""}
+                clientEmail={clientEmail || ""}
                 onShareFile={() => setShareModalOpen(true)}
->>>>>>> fe5001bd
               />
             </TabsContent>
           </Tabs>
