--- conflicted
+++ resolved
@@ -441,10 +441,6 @@
                     name: `${m.Client?.legal_first_name || ""} ${m.Client?.legal_last_name || ""}`.trim(),
                   })) || []
                 }
-<<<<<<< HEAD
-                practiceName={practiceInfo?.practice_name || ""}
-=======
->>>>>>> 96e59982
                 onShareFile={() => setShareModalOpen(true)}
               />
             </TabsContent>
