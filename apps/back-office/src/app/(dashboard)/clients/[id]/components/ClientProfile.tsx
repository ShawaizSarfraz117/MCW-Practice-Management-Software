/* eslint-disable max-lines */
/* eslint-disable max-lines-per-function */
"use client";
import { useState, useEffect, useRef } from "react";
import { Plus } from "lucide-react";
import AdministrativeNoteDrawer from "./AdministrativeNoteDrawer";
<<<<<<< HEAD
import ShareDocumentsFlow from "./ShareDocumentsFlow";
=======
import AdministrativeNoteCard from "./AdministrativeNoteCard";
import ShareModal from "./ShareModal";
import { StatementModal } from "./StatementModal";
>>>>>>> fc14ef2a

import { Button } from "@mcw/ui";
import { Tabs, TabsContent, TabsList, TabsTrigger } from "@mcw/ui";
import { format } from "date-fns";

import OverviewTab from "./tabs/OverviewTab";
import BillingTab from "./tabs/BillingTab";
import MeasuresTab from "./tabs/MeasuresTab";
import FilesTabGroup, { FilesTabRef } from "./tabs/FilesTabGroup";
import { AddPaymentModal } from "./AddPaymentModal";
import {
  fetchInvoices,
  fetchSingleClientGroup,
  ClientGroupWithMembership,
} from "@/(dashboard)/clients/services/client.service";
import { Invoice, Payment } from "@prisma/client";
import { useParams, useSearchParams, useRouter } from "next/navigation";
import { ClientBillingCard } from "./ClientBillingCard";
import { InvoicesDocumentsCard } from "./InvoicesDocumentsCard";
import { useQuery, useQueryClient } from "@tanstack/react-query";
import { ClientInfoCard } from "./ClientInfoCard";
import Link from "next/link";
import { useToast } from "@mcw/ui";

export function getClientGroupInfo(client: unknown) {
  if (!client) return "";
  const name = (
    client as {
      ClientGroupMembership: {
        Client: { legal_first_name: string; legal_last_name: string };
      }[];
    }
  ).ClientGroupMembership.map((m) =>
    `${m.Client?.legal_first_name ?? ""} ${m.Client?.legal_last_name ?? ""}`.trim(),
  )
    .filter(Boolean)
    .join(" & ");

  return name;
}

interface ClientProfileProps {
  clientId: string;
}

export interface InvoiceWithPayments extends Invoice {
  Payment: Payment[];
  ClientGroup: {
    name?: string;
    type?: string;
    available_credit?: number;
    ClientGroupMembership?: Array<{
      id: string;
      Client?: {
        id: string;
        legal_first_name?: string;
        legal_last_name?: string;
      };
    }>;
  };
  Appointment?: {
    start_date: Date;
    adjustable_amount: string;
  };
}

type Tabs = "overview" | "billing" | "measures" | "files";
interface AdministrativeNote {
  id: string;
  content: string;
  createdBy: string;
  createdAt: string | Date;
  authorName: string;
}

export default function ClientProfile({
  clientId: _clientId,
}: ClientProfileProps) {
  const [addPaymentModalOpen, setAddPaymentModalOpen] = useState(false);
  const [invoiceDialogOpen, setInvoiceDialogOpen] = useState(false);
  const [shareModalOpen, setShareModalOpen] = useState(false);
  const [invoices, setInvoices] = useState<InvoiceWithPayments[]>([]);
  const [creditAmount, setCredit] = useState<number>(0);
  const [adminNoteModalOpen, setAdminNoteModalOpen] = useState(false);
  const [clientName, setClientName] = useState("");
  const [superbillDialogOpen, setSuperbillDialogOpen] = useState(false);
  const [administrativeNotes, setAdministrativeNotes] = useState<
    AdministrativeNote[]
  >([]);
  const [editingNote, setEditingNote] = useState<AdministrativeNote | null>(
    null,
  );
  const { id } = useParams();
  const searchParams = useSearchParams();

  const currentTab = (searchParams.get("tab") as Tabs) || "overview";
  const [activeTab, setActiveTab] = useState(currentTab);
  const router = useRouter();
  const filesTabRef = useRef<FilesTabRef>(null);
  const { toast } = useToast();
  const queryClient = useQueryClient();

  // Helper function to get the next appointment date
  const getNextAppointmentDate = (): string | null => {
    if (!invoices.length) return null;

    const nextAppointment = invoices.find(
      (inv) => inv.Appointment && inv.Appointment.start_date > new Date(),
    );

    if (nextAppointment?.Appointment?.start_date) {
      return format(nextAppointment.Appointment.start_date, "MM/dd/yyyy");
    }

    return null;
  };

  // Parse administrative notes from client group data
  const parseAdministrativeNotes = (
    notesString: string | null,
  ): AdministrativeNote[] => {
    if (!notesString) return [];
    try {
      const parsed = JSON.parse(notesString);
      return Array.isArray(parsed) ? parsed : [];
    } catch (error) {
      console.error("Failed to parse administrative notes:", error);
      return [];
    }
  };

  const { data: clientGroup } = useQuery({
    queryKey: ["clientGroup", id],
    queryFn: async () => {
      const response = (await fetchSingleClientGroup({
        id: id as string,
        searchParams: {},
      })) as { data: ClientGroupWithMembership } | null;

      if (response?.data) {
        const clientGroupData = response.data;
        setCredit(Number(clientGroupData.available_credit) || 0);

        if (clientGroupData.ClientGroupMembership?.length) {
          const name = getClientGroupInfo(clientGroupData);
          setClientName(name || "");
        }

        // Parse and set administrative notes from the response
        // Always attempt to parse administrative notes, even if null
        const notes = parseAdministrativeNotes(
          clientGroupData.administrative_notes as string | null,
        );
        setAdministrativeNotes(notes);

        return clientGroupData;
      }
      return null;
    },
    enabled: !!id, // Only run when id exists
  });

  const fetchInvoicesData = async () => {
    const [response, error] = await fetchInvoices({
      searchParams: { clientGroupId: id },
    });
    if (!error && response) {
      const invoiceResponse = response as InvoiceWithPayments[];

      if (invoiceResponse?.length) {
        setInvoices(invoiceResponse);
      }
    }
  };

  useEffect(() => {
    fetchInvoicesData();
  }, [id]);

  useEffect(() => {
    // Handle invoice related URL parameters
    const invoiceId = searchParams.get("invoiceId");
    const superbillId = searchParams.get("superbillId");
    const type = searchParams.get("type");
    const appointmentId = searchParams.get("appointmentId");

    if ((invoiceId || appointmentId) && type === "payment") {
      setAddPaymentModalOpen(true);
    }
    if (invoiceId && type === "invoice") {
      setInvoiceDialogOpen(true);
    }
    if (superbillId && type === "superbill") {
      setSuperbillDialogOpen(true);
    }

    // Handle tab URL parameter
    const tabParam = searchParams.get("tab");
    if (
      tabParam &&
      ["overview", "billing", "measures", "files"].includes(tabParam)
    ) {
      setActiveTab(tabParam as Tabs);
    }
  }, [searchParams]);

  // Update URL when tab changes
  const handleTabChange = (value: string) => {
    setActiveTab(value as Tabs);

    const params = new URLSearchParams(searchParams.toString());
    // Set or update the tab parameter
    params.set("tab", value);

    router.push(`${window.location.pathname}?${params.toString()}`, {
      scroll: false,
    });
  };

  // handleShare removed - not currently used

  const handleUpload = () => {
    setActiveTab("files");
    // Small delay to ensure tab is switched before triggering upload
    setTimeout(() => {
      filesTabRef.current?.triggerFileUpload();
    }, 100);
  };

  const handleNoteSaved = () => {
    // Refetch client group data to get updated administrative notes
    queryClient.invalidateQueries({ queryKey: ["clientGroup", id] });
  };

  const handleEditNote = (note: AdministrativeNote) => {
    setEditingNote(note);
    setAdminNoteModalOpen(true);
  };

  const handleNoteModalClose = (open: boolean) => {
    setAdminNoteModalOpen(open);
    if (!open) {
      setEditingNote(null);
    }
  };

  const handleDeleteNote = async (noteId: string) => {
    try {
      const response = await fetch(
        `/api/clients/${id}/administrative-notes/${noteId}`,
        {
          method: "DELETE",
        },
      );

      if (response.ok) {
        setAdministrativeNotes((prev) =>
          prev.filter((note) => note.id !== noteId),
        );
        toast({
          title: "Success",
          description: "Administrative note deleted successfully.",
          variant: "success",
        });
      } else {
        throw new Error("Failed to delete note");
      }
    } catch (error) {
      console.error("Failed to delete note:", error);
      toast({
        title: "Error",
        description: "Failed to delete administrative note.",
        variant: "destructive",
      });
    }
  };

  const handleAddNote = () => {
    // Prevent adding more than 1 note
    if (administrativeNotes.length >= 1) {
      toast({
        title: "Limit Reached",
        description:
          "You can only have one administrative note. Please edit or delete the existing note.",
        variant: "destructive",
      });
      return;
    }
    setAdminNoteModalOpen(true);
  };

  return (
    <div className="flex flex-col h-full mt-2">
      {/* Breadcrumb */}
      <AdministrativeNoteDrawer
        editingNote={editingNote}
        open={adminNoteModalOpen}
        onNoteSaved={handleNoteSaved}
        onOpenChange={handleNoteModalClose}
      />
      {addPaymentModalOpen && (
        <AddPaymentModal
          clientName={clientName}
          fetchInvoicesData={fetchInvoicesData}
          open={addPaymentModalOpen}
          onOpenChange={setAddPaymentModalOpen}
        />
      )}
      <ShareDocumentsFlow
        clientGroupId={id as string}
        clients={
          clientGroup?.ClientGroupMembership?.map((m) => ({
            id: m.Client?.id || "",
            name: `${m.Client?.legal_first_name || ""} ${m.Client?.legal_last_name || ""}`.trim(),
            email: m.Client?.ClientContact?.find(
              (c) => c.contact_type === "EMAIL" && c.is_primary,
            )?.value,
          })) || []
        }
        isOpen={shareModalOpen}
        onClose={() => setShareModalOpen(false)}
      />
      <StatementModal clientName={clientName} />
      {/* Client Header */}
      <div className="px-4 sm:px-6 pb-4 flex flex-col sm:flex-row sm:justify-between sm:items-start gap-4">
        <div>
          <h1 className="text-2xl font-semibold mb-1">{clientName}</h1>
          <div className="text-sm text-gray-500 mb-2 flex flex-wrap gap-2 items-center">
            {clientGroup && "type" in clientGroup ? clientGroup.type : ""}
            {getNextAppointmentDate() && (
              <>
                <span className="text-gray-300">|</span>
                <span>Next Appt: {getNextAppointmentDate()}</span>
                <span className="text-gray-300">|</span>
              </>
            )}
            <Link className="text-[#2d8467] hover:underline" href="/calendar">
              Schedule appointment
            </Link>
            <span className="text-gray-300">|</span>
            <Link
              className="text-[#2d8467] hover:underline"
              href={`/clients/${id}/edit`}
            >
              Edit
            </Link>
          </div>
        </div>
        <div className="flex gap-2">
          <Button
            className="bg-white text-xs sm:text-sm"
            variant="outline"
            onClick={() => setShareModalOpen(true)}
          >
            Share
          </Button>
          <Button
            className="bg-white text-xs sm:text-sm"
            variant="outline"
            onClick={handleUpload}
          >
            Upload
          </Button>
          <Button className="bg-[#2d8467] hover:bg-[#236c53] text-xs sm:text-sm">
            Message
          </Button>
        </div>
      </div>
      {/* Main Content */}
      <div className="grid grid-cols-12 flex-1">
        {/* Left Side - Tabs */}
        <div className="col-span-12 lg:col-span-8 border-t lg:border-r border-[#e5e7eb]">
          {/* Administrative Notes Section - Show if any notes exist */}
          {administrativeNotes.length > 0 && (
            <div className="p-4 sm:p-6 border-b border-[#e5e7eb]">
              {administrativeNotes.map((note) => (
                <AdministrativeNoteCard
                  key={note.id}
                  clientName={clientName}
                  dateOfBirth="09/15/1995"
                  note={note}
                  onDelete={handleDeleteNote}
                  onEdit={handleEditNote}
                />
              ))}
            </div>
          )}

          <Tabs
            className="w-full"
            defaultValue="measures"
            value={activeTab}
            onValueChange={handleTabChange}
          >
            <div className="border-b border-[#e5e7eb] overflow-x-auto">
              <div className="px-4 sm:px-6 flex justify-between items-center">
                <TabsList className="h-[40px] bg-transparent p-0 w-auto">
                  <TabsTrigger
                    className={`rounded-none h-[40px] px-3 sm:px-4 text-sm data-[state=active]:shadow-none data-[state=active]:bg-transparent ${activeTab === "overview" ? "data-[state=active]:border-b-2 data-[state=active]:border-[#2d8467] text-[#2d8467]" : "text-gray-500"}`}
                    value="overview"
                  >
                    Overview
                  </TabsTrigger>
                  <TabsTrigger
                    className={`rounded-none h-[40px] px-3 sm:px-4 text-sm data-[state=active]:shadow-none data-[state=active]:bg-transparent ${activeTab === "billing" ? "data-[state=active]:border-b-2 data-[state=active]:border-[#2d8467] text-[#2d8467]" : "text-gray-500"}`}
                    value="billing"
                  >
                    Billing
                  </TabsTrigger>
                  <TabsTrigger
                    className={`rounded-none h-[40px] px-3 sm:px-4 text-sm data-[state=active]:shadow-none data-[state=active]:bg-transparent ${activeTab === "measures" ? "data-[state=active]:border-b-2 data-[state=active]:border-[#2d8467] text-[#2d8467]" : "text-gray-500"}`}
                    value="measures"
                  >
                    Measures
                  </TabsTrigger>
                  <TabsTrigger
                    className={`rounded-none h-[40px] px-3 sm:px-4 text-sm data-[state=active]:shadow-none data-[state=active]:bg-transparent ${activeTab === "files" ? "data-[state=active]:border-b-2 data-[state=active]:border-[#2d8467] text-[#2d8467]" : "text-gray-500"}`}
                    value="files"
                  >
                    Files
                  </TabsTrigger>
                </TabsList>
                {/* Add Administrative Note Button */}
                {administrativeNotes.length === 0 && (
                  <Button
                    className="text-blue-500 hover:text-blue-600 hover:bg-blue-50"
                    size="sm"
                    variant="ghost"
                    onClick={handleAddNote}
                  >
                    <Plus className="h-4 w-4 mr-1" /> Add Administrative Note
                  </Button>
                )}
              </div>
            </div>
            <TabsContent value="overview">
              <OverviewTab />
            </TabsContent>

            <TabsContent value="billing">
              <BillingTab
                addPaymentModalOpen={addPaymentModalOpen}
                fetchInvoicesData={fetchInvoicesData}
                invoiceDialogOpen={invoiceDialogOpen}
                setInvoiceDialogOpen={setInvoiceDialogOpen}
                setSuperbillDialogOpen={setSuperbillDialogOpen}
                superbillDialogOpen={superbillDialogOpen}
              />
            </TabsContent>

            <TabsContent value="measures">
              <MeasuresTab />
            </TabsContent>

            <TabsContent value="files">
              <FilesTabGroup
                ref={filesTabRef}
                clientGroupId={id as string}
                clients={
                  clientGroup?.ClientGroupMembership?.map((m) => ({
                    id: m.Client?.id || "",
                    name: `${m.Client?.legal_first_name || ""} ${m.Client?.legal_last_name || ""}`.trim(),
                  })) || []
                }
                onShareFile={() => setShareModalOpen(true)}
              />
            </TabsContent>
          </Tabs>
        </div>

        {/* Right Sidebar */}
        <div className="col-span-12 lg:col-span-4 pt-0 border-[#e5e7eb] p-4 sm:p-6 space-y-4">
          <ClientBillingCard
            credit={creditAmount}
            invoices={invoices}
            onAddPayment={() => setAddPaymentModalOpen(true)}
          />

          <ClientInfoCard
            // eslint-disable-next-line @typescript-eslint/no-explicit-any
            clientGroup={clientGroup as any}
          />
          <InvoicesDocumentsCard invoices={invoices} />
        </div>
      </div>

      {/* Mobile Add Administrative Note Button - Fixed at the bottom */}
      <div className="lg:hidden fixed bottom-0 left-0 right-0 border-t border-[#e5e7eb] bg-white">
        <div className="px-4 sm:px-6 py-2">
          <Button
            className="text-blue-500 hover:bg-blue-50 w-full justify-center"
            variant="ghost"
            onClick={handleAddNote}
          >
            <Plus className="h-4 w-4 mr-1" /> Add Administrative Note
          </Button>
        </div>
      </div>
    </div>
  );
}<|MERGE_RESOLUTION|>--- conflicted
+++ resolved
@@ -4,13 +4,9 @@
 import { useState, useEffect, useRef } from "react";
 import { Plus } from "lucide-react";
 import AdministrativeNoteDrawer from "./AdministrativeNoteDrawer";
-<<<<<<< HEAD
 import ShareDocumentsFlow from "./ShareDocumentsFlow";
-=======
 import AdministrativeNoteCard from "./AdministrativeNoteCard";
-import ShareModal from "./ShareModal";
 import { StatementModal } from "./StatementModal";
->>>>>>> fc14ef2a
 
 import { Button } from "@mcw/ui";
 import { Tabs, TabsContent, TabsList, TabsTrigger } from "@mcw/ui";
