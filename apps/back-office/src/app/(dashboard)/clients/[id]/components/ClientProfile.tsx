--- conflicted
+++ resolved
@@ -1,3 +1,4 @@
+/* eslint-disable max-lines */
 /* eslint-disable max-lines-per-function */
 "use client";
 import { useState, useEffect, useRef } from "react";
@@ -27,12 +28,9 @@
 import { InvoicesDocumentsCard } from "./InvoicesDocumentsCard";
 import { useQuery } from "@tanstack/react-query";
 import { ClientInfoCard } from "./ClientInfoCard";
-<<<<<<< HEAD
 import Link from "next/link";
-=======
 import { useToast } from "@mcw/ui";
 
->>>>>>> f6371d9c
 export function getClientGroupInfo(client: unknown) {
   if (!client) return "";
   const name = (
@@ -75,9 +73,7 @@
   };
 }
 
-<<<<<<< HEAD
 type Tabs = "overview" | "billing" | "measures" | "files";
-=======
 interface AdministrativeNote {
   id: string;
   content: string;
@@ -85,7 +81,6 @@
   createdAt: string | Date;
   authorName: string;
 }
->>>>>>> f6371d9c
 
 export default function ClientProfile({
   clientId: _clientId,
@@ -97,16 +92,13 @@
   const [creditAmount, setCredit] = useState<number>(0);
   const [adminNoteModalOpen, setAdminNoteModalOpen] = useState(false);
   const [clientName, setClientName] = useState("");
-<<<<<<< HEAD
   const [superbillDialogOpen, setSuperbillDialogOpen] = useState(false);
-=======
   const [administrativeNotes, setAdministrativeNotes] = useState<
     AdministrativeNote[]
   >([]);
   const [editingNote, setEditingNote] = useState<AdministrativeNote | null>(
     null,
   );
->>>>>>> f6371d9c
   const { id } = useParams();
   const searchParams = useSearchParams();
 
