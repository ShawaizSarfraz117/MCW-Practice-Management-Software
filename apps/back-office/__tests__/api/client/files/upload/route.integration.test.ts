--- conflicted
+++ resolved
@@ -161,14 +161,9 @@
         sharing_enabled: true,
       });
       // Check uploaded_by_id exists but don't check exact value since it's created by the API
-<<<<<<< HEAD
+      expect(savedFile).toBeDefined();
       expect(savedFile?.uploaded_by_id).toBeDefined();
       expect(savedFile?.uploaded_by_id).toHaveLength(36); // UUID length
-=======
-      expect(savedFile).toBeDefined();
-      expect(savedFile!.uploaded_by_id).toBeDefined();
-      expect(savedFile!.uploaded_by_id).toHaveLength(36); // UUID length
->>>>>>> 94159b9a
 
       // Verify Azure storage was called
       expect(uploadToAzureStorage).toHaveBeenCalledWith(
