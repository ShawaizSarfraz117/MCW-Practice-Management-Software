import { vi } from "vitest";
import { describe, it, expect, beforeEach, afterEach } from "vitest";
import { NextResponse } from "next/server";
import { createRequest, createRequestWithBody } from "@mcw/utils";
import { GET, POST, DELETE } from "@/api/appointment/route";
import prismaMock from "@mcw/database/mock";
import {
  ClientGroupFactory,
  createAppointmentWithRelations,
} from "@mcw/database/mock-data";
import { Decimal } from "@prisma/client/runtime/library";

<<<<<<< HEAD
// Minimal mock for related entities
const mockClinician = {
  id: "clinician-id",
  first_name: "Jane",
  last_name: "Doe",
};
const mockLocation = {
  id: "location-id",
  name: "Main Office",
  address: "123 Main St",
};
const mockClientGroup = {
  id: "group-id",
  name: "Test Group",
  type: "FAMILY",
  notes: "Test Notes",
  created_at: new Date(),
  first_seen_at: new Date(),
  is_active: true,
  clinician_id: null,
  available_credit: new Decimal(0),
  auto_monthly_statement_enabled: false,
  auto_monthly_superbill_enabled: false,
  administrative_notes: null,
};

// Helper to build a minimal appointment with all required fields
const mockAppointment = (overrides = {}) =>
  AppointmentFactory.build({
    clinician_id: mockClinician.id,
    location_id: mockLocation.id,
    client_group_id: mockClientGroup.id,
    title: "Therapy Session",
    is_all_day: false,
    created_by: "user-id",
    appointment_fee: new Decimal(100),
    recurring_rule: null,
    recurring_appointment_id: null,
    end_date: new Date(Date.now() + 3600000),
    start_date: new Date(),
    status: "scheduled",
    notes: "",
    type: "consultation",
    service_id: null,
    is_recurring: false,
    cancel_appointments: false,
    notify_cancellation: false,
    adjustable_amount: new Decimal(0),
    write_off: new Decimal(0),
    superbill_id: null,
    ...overrides,
  });
=======
// Mock the utilities
vi.mock("@/utils/appointment-helpers", () => {
  const mockValidateAppointmentData = vi.fn();
  const mockCreateAppointmentWhereClause = vi.fn();
  const mockCheckAppointmentLimit = vi.fn();
  const mockAddDefaultAppointmentTags = vi.fn();
>>>>>>> 29716bfd

  return {
    validateAppointmentData: mockValidateAppointmentData,
    createAppointmentWhereClause: mockCreateAppointmentWhereClause,
    checkAppointmentLimit: mockCheckAppointmentLimit,
    parseRecurringRule: vi.fn((rule) => ({
      freq: rule.includes("Weekly") ? "WEEKLY" : rule,
      byDays: rule.includes("Monday") ? ["Monday", "Wednesday", "Friday"] : [],
    })),
    adjustDateForRecurringPattern: vi.fn((start, end) => ({
      adjustedStartDate: start,
      adjustedEndDate: end,
    })),
    getAppointmentIncludes: vi.fn(() => ({
      Clinician: { include: { User: true } },
      Location: true,
      ClientGroup: {
        include: { ClientGroupMembership: { include: { Client: true } } },
      },
      AppointmentTag: { include: { Tag: true } },
    })),
    addDefaultAppointmentTags: mockAddDefaultAppointmentTags,
  };
});

vi.mock("@/utils/appointment-recurring", () => {
  const mockCreateWeeklyRecurringWithDays = vi.fn();
  const mockCreateStandardRecurring = vi.fn();

  return {
    createWeeklyRecurringWithDays: mockCreateWeeklyRecurringWithDays,
    createStandardRecurring: mockCreateStandardRecurring,
  };
});

vi.mock("@/utils/appointment-handlers", () => {
  const mockHandleUpdateThisOnly = vi.fn();
  const mockHandleUpdateFuture = vi.fn();
  const mockHandleDeleteSingle = vi.fn();
  const mockHandleDeleteAll = vi.fn();
  const mockHandleDeleteFuture = vi.fn();

  return {
    handleUpdateThisOnly: mockHandleUpdateThisOnly,
    handleUpdateFuture: mockHandleUpdateFuture,
    handleDeleteSingle: mockHandleDeleteSingle,
    handleDeleteAll: mockHandleDeleteAll,
    handleDeleteFuture: mockHandleDeleteFuture,
  };
});

// Import mocked functions
import {
  validateAppointmentData,
  createAppointmentWhereClause,
  checkAppointmentLimit,
  addDefaultAppointmentTags,
} from "@/utils/appointment-helpers";
import { createStandardRecurring } from "@/utils/appointment-recurring";
import {
  handleDeleteSingle,
  handleDeleteAll,
  handleDeleteFuture,
} from "@/utils/appointment-handlers";

// Get mock references
const mockValidateAppointmentData = vi.mocked(validateAppointmentData);
const mockCreateAppointmentWhereClause = vi.mocked(
  createAppointmentWhereClause,
);
const mockCheckAppointmentLimit = vi.mocked(checkAppointmentLimit);
const mockAddDefaultAppointmentTags = vi.mocked(addDefaultAppointmentTags);
const mockCreateStandardRecurring = vi.mocked(createStandardRecurring);
const mockHandleDeleteSingle = vi.mocked(handleDeleteSingle);
const mockHandleDeleteAll = vi.mocked(handleDeleteAll);
const mockHandleDeleteFuture = vi.mocked(handleDeleteFuture);

describe("Appointment API", () => {
  beforeEach(() => {
    vi.clearAllMocks();
    // Set default mock behaviors
    mockValidateAppointmentData.mockReturnValue([]);
    mockCreateAppointmentWhereClause.mockReturnValue({});
    mockCheckAppointmentLimit.mockResolvedValue(false);
  });

  afterEach(() => {
    vi.clearAllMocks();
  });

  describe("GET /api/appointment", () => {
    it("should return a specific appointment when id is provided", async () => {
      const mockAppointment = createAppointmentWithRelations({
        id: "test-id",
        client_group_id: "group-123",
        clinician_id: "clinician-123",
        location_id: "location-123",
        start_date: new Date(),
        end_date: new Date(),
        status: "SCHEDULED",
      });
      prismaMock.appointment.findUnique.mockResolvedValue(mockAppointment);
      prismaMock.appointment.count.mockResolvedValue(1);

      const request = createRequest("/api/appointment?id=test-id");
      const response = await GET(request);
      const data = await response.json();

      expect(prismaMock.appointment.findUnique).toHaveBeenCalledWith({
        where: { id: "test-id" },
        include: expect.objectContaining({
          User: true,
          PracticeService: true,
          Invoice: expect.objectContaining({
            include: {
              Payment: true,
            },
          }),
        }),
      });

      expect(data).toHaveProperty("id", mockAppointment.id);
      expect(data).toHaveProperty("isFirstAppointmentForGroup", true);
    });

    it("should return 404 when appointment is not found", async () => {
      prismaMock.appointment.findUnique.mockResolvedValue(null);

      const request = createRequest("/api/appointment?id=non-existent");
      const response = await GET(request);
      const data = await response.json();

      expect(response.status).toBe(404);
      expect(data).toEqual({ error: "Appointment not found" });
    });

    it("should return all appointments when no id is provided", async () => {
      const mockAppointments = [
        createAppointmentWithRelations({ id: "1", client_group_id: null }),
        createAppointmentWithRelations({ id: "2", client_group_id: null }),
      ];
      prismaMock.appointment.findMany.mockResolvedValue(mockAppointments);
      prismaMock.appointment.groupBy = vi.fn().mockResolvedValue([]);

      const request = createRequest("/api/appointment");
      const response = await GET(request);
      const data = await response.json();

      expect(prismaMock.appointment.findMany).toHaveBeenCalledWith({
        where: {},
        include: expect.any(Object),
        orderBy: {
          start_date: "asc",
        },
      });

      expect(data).toHaveLength(2);
      expect(data[0]).toHaveProperty("isFirstAppointmentForGroup", false);
    });

    it("should filter appointments by clinician", async () => {
      const clinicianId = "clinician-123";
      prismaMock.appointment.findMany.mockResolvedValue([]);
      prismaMock.appointment.groupBy = vi.fn().mockResolvedValue([]);
      mockCreateAppointmentWhereClause.mockReturnValue({
        clinician_id: clinicianId,
      });

      const request = createRequest(
        `/api/appointment?clinicianId=${clinicianId}`,
      );
      await GET(request);

      expect(prismaMock.appointment.findMany).toHaveBeenCalledWith({
        where: {
          clinician_id: clinicianId,
        },
        include: expect.any(Object),
        orderBy: {
          start_date: "asc",
        },
      });
    });

    it("should filter appointments by date range", async () => {
      const startDate = "2024-01-01";
      const endDate = "2024-01-31";
      prismaMock.appointment.findMany.mockResolvedValue([]);
      prismaMock.appointment.groupBy = vi.fn().mockResolvedValue([]);
      mockCreateAppointmentWhereClause.mockReturnValue({
        start_date: {
          gte: new Date(startDate),
          lte: new Date(endDate),
        },
      });

      const request = createRequest(
        `/api/appointment?startDate=${startDate}&endDate=${endDate}`,
      );
      await GET(request);

      expect(prismaMock.appointment.findMany).toHaveBeenCalledWith({
        where: {
          start_date: {
            gte: new Date(startDate),
            lte: new Date(endDate),
          },
        },
        include: expect.any(Object),
        orderBy: {
          start_date: "asc",
        },
      });
    });

    it("should correctly identify first appointments for client groups", async () => {
      const clientGroupId = "group-123";
      const mockAppointments = [
        createAppointmentWithRelations({
          id: "1",
          client_group_id: clientGroupId,
        }),
      ];
      prismaMock.appointment.findMany.mockResolvedValue(mockAppointments);
      prismaMock.appointment.groupBy = vi.fn().mockResolvedValue([
        {
          client_group_id: clientGroupId,
          _count: { client_group_id: 1 },
        },
      ]);

      const request = createRequest("/api/appointment");
      const response = await GET(request);
      const data = await response.json();

      expect(data[0].isFirstAppointmentForGroup).toBe(true);
    });
  });

  describe("POST /api/appointment", () => {
    it("should create a new appointment successfully", async () => {
      const clientGroup = {
        ...ClientGroupFactory.build(),
        is_active: true,
        available_credit: new Decimal(0),
        clinician_id: null,
        created_at: null,
        notes: null,
        auto_monthly_statement_enabled: null,
        auto_monthly_superbill_enabled: null,
        first_seen_at: null,
      };
      const newAppointmentData = {
        start_date: "2024-01-15T10:00:00Z",
        end_date: "2024-01-15T11:00:00Z",
        appointment_duration: 60,
        clinician_id: "clinician-123",
        client_group_id: clientGroup.id,
        location_id: "location-123",
        created_by: "user-123",
        appointment_type: "Standard",
      };

      const createdAppointment = createAppointmentWithRelations({
        id: "created-appointment-id",
        ...newAppointmentData,
        start_date: new Date(newAppointmentData.start_date),
        end_date: new Date(newAppointmentData.end_date),
        status: "SCHEDULED",
        type: "appointment",
      });

      prismaMock.clientGroup.findUnique.mockResolvedValue(clientGroup);
      prismaMock.appointment.create.mockResolvedValue(createdAppointment);
      const appointmentWithTags = {
        ...createdAppointment,
        AppointmentTag: [],
      };
      prismaMock.appointment.findUnique.mockResolvedValue(appointmentWithTags);

      const request = createRequestWithBody(
        "/api/appointment",
        newAppointmentData,
      );
      const response = await POST(request);
      const data = await response.json();

      expect(prismaMock.appointment.create).toHaveBeenCalled();
      expect(mockAddDefaultAppointmentTags).toHaveBeenCalledWith(
        createdAppointment.id,
        createdAppointment.client_group_id,
      );

      expect(response.status).toBe(201);
      expect(data).toHaveProperty("id", createdAppointment.id);
    });

    it("should return 400 for missing required fields", async () => {
      const invalidData = {
        start_date: "2024-01-15T10:00:00Z",
        // Missing other required fields
      };

      mockValidateAppointmentData.mockReturnValue([
        "appointment duration",
        "clinician",
        "location",
        "created by or clinician",
        "client",
      ]);

      const request = createRequestWithBody("/api/appointment", invalidData);
      const response = await POST(request);
      const data = await response.json();

      expect(response.status).toBe(400);
      expect(data.error).toBe("Missing required fields");
      expect(data.missingFields).toBeDefined();
      expect(data.missingFields).toContain("appointment duration");
    });

    it("should return 400 for invalid client group", async () => {
      const appointmentData = {
        start_date: "2024-01-15T10:00:00Z",
        end_date: "2024-01-15T11:00:00Z",
        appointment_duration: 60,
        clinician_id: "clinician-123",
        client_group_id: "invalid-group-id",
        location_id: "location-123",
        created_by: "user-123",
        appointment_type: "Standard",
      };

      prismaMock.clientGroup.findUnique.mockResolvedValue(null);

      const request = createRequestWithBody(
        "/api/appointment",
        appointmentData,
      );
      const response = await POST(request);
      const data = await response.json();

      expect(response.status).toBe(400);
      expect(data.error).toBe("Invalid client group");
      expect(data.details).toContain("invalid-group-id");
    });

    it("should return 400 when appointment limit is reached", async () => {
      const appointmentData = {
        start_date: "2024-01-15T10:00:00Z",
        end_date: "2024-01-15T11:00:00Z",
        appointment_duration: 60,
        clinician_id: "clinician-123",
        client_group_id: "group-123",
        location_id: "location-123",
        created_by: "user-123",
        appointment_type: "Standard",
      };

      const clientGroup = {
        ...ClientGroupFactory.build(),
        is_active: true,
        available_credit: new Decimal(0),
        clinician_id: null,
        created_at: null,
        notes: null,
        auto_monthly_statement_enabled: null,
        auto_monthly_superbill_enabled: null,
        first_seen_at: null,
      };
      prismaMock.clientGroup.findUnique.mockResolvedValue(clientGroup);
      mockCheckAppointmentLimit.mockResolvedValue(true);

      const request = createRequestWithBody(
        "/api/appointment",
        appointmentData,
      );
      const response = await POST(request);
      const data = await response.json();

      expect(response.status).toBe(400);
      expect(data.error).toBe("Appointment limit reached for this day.");
    });

    it("should create recurring appointments when recurring rule is provided", async () => {
      const clientGroup = {
        ...ClientGroupFactory.build(),
        is_active: true,
        available_credit: new Decimal(0),
        clinician_id: null,
        created_at: null,
        notes: null,
        auto_monthly_statement_enabled: null,
        auto_monthly_superbill_enabled: null,
        first_seen_at: null,
      };
      const appointmentData = {
        start_date: "2024-01-15T10:00:00Z",
        end_date: "2024-01-15T11:00:00Z",
        appointment_duration: 60,
        clinician_id: "clinician-123",
        client_group_id: clientGroup.id,
        location_id: "location-123",
        created_by: "user-123",
        appointment_type: "Standard",
        is_recurring: true,
        recurring_rule: "Weekly",
        recurring_end_date: "2024-02-15",
      };

      const masterAppointment = createAppointmentWithRelations({
        id: "master-1",
        ...appointmentData,
        type: "appointment",
        start_date: new Date(appointmentData.start_date),
        end_date: new Date(appointmentData.end_date),
      });

      const createdAppointments = [
        createAppointmentWithRelations({
          id: "1",
          ...appointmentData,
          start_date: new Date(appointmentData.start_date),
          end_date: new Date(appointmentData.end_date),
        }),
        createAppointmentWithRelations({
          id: "2",
          ...appointmentData,
          start_date: new Date(appointmentData.start_date),
          end_date: new Date(appointmentData.end_date),
        }),
      ];

      prismaMock.clientGroup.findUnique.mockResolvedValue(clientGroup);
      prismaMock.appointment.create.mockResolvedValue(masterAppointment);
      mockCreateStandardRecurring.mockResolvedValue(createdAppointments);
      prismaMock.appointment.findMany.mockResolvedValue(createdAppointments);

      const request = createRequestWithBody(
        "/api/appointment",
        appointmentData,
      );
      const response = await POST(request);
      const data = await response.json();

      expect(prismaMock.appointment.create).toHaveBeenCalled();
      expect(mockAddDefaultAppointmentTags).toHaveBeenCalled();
      expect(mockCreateStandardRecurring).toHaveBeenCalled();

      expect(response.status).toBe(201);
      expect(data).toHaveLength(2);
    });

    it("should return 400 for invalid date format", async () => {
      const appointmentData = {
        start_date: "invalid-date",
        end_date: "2024-01-15T11:00:00Z",
        appointment_duration: 60,
        clinician_id: "clinician-123",
        location_id: "location-123",
        created_by: "user-123",
        appointment_type: "Standard",
      };

      const request = createRequestWithBody(
        "/api/appointment",
        appointmentData,
      );
      const response = await POST(request);
      const data = await response.json();

      expect(response.status).toBe(400);
      expect(data.error).toBe("Invalid date format");
    });

    it("should return 400 for invalid request data", async () => {
      const request = createRequestWithBody(
        "/api/appointment",
        null as unknown as Record<string, unknown>,
      );
      const response = await POST(request);
      const data = await response.json();

      expect(response.status).toBe(400);
      expect(data.error).toBe("Invalid request data");
    });
  });

  describe("DELETE /api/appointment", () => {
    it("should delete a single appointment", async () => {
      const existingAppointment = createAppointmentWithRelations({
        id: "appointment-123",
        is_recurring: false,
      });

      prismaMock.appointment.findUnique.mockResolvedValue(existingAppointment);
      prismaMock.invoice.findMany.mockResolvedValue([]);
      mockHandleDeleteSingle.mockResolvedValue(
        NextResponse.json({ message: "Appointment deleted successfully" }),
      );

      const request = createRequest(
        "/api/appointment?id=appointment-123&deleteOption=single",
      );
      const response = await DELETE(request);
      const data = await response.json();

      expect(mockHandleDeleteSingle).toHaveBeenCalledWith(
        "appointment-123",
        existingAppointment,
      );

      expect(response.status).toBe(200);
      expect(data.message).toBe("Appointment deleted successfully");
    });

    it("should delete all recurring appointments", async () => {
      const existingAppointment = createAppointmentWithRelations({
        id: "appointment-123",
        is_recurring: true,
        recurring_appointment_id: null,
      });

      prismaMock.appointment.findUnique.mockResolvedValue(existingAppointment);
      prismaMock.invoice.findMany.mockResolvedValue([]);
      mockHandleDeleteAll.mockResolvedValue(
        NextResponse.json({
          message: "All recurring appointments deleted successfully",
          deletedCount: 5,
        }),
      );

      const request = createRequest(
        "/api/appointment?id=appointment-123&deleteOption=all",
      );
      const response = await DELETE(request);
      const data = await response.json();

      expect(mockHandleDeleteAll).toHaveBeenCalledWith("appointment-123");

      expect(response.status).toBe(200);
      expect(data.message).toBe(
        "All recurring appointments deleted successfully",
      );
      expect(data.deletedCount).toBe(5);
    });

    it("should delete future recurring appointments", async () => {
      const existingAppointment = createAppointmentWithRelations({
        id: "appointment-123",
        is_recurring: true,
        recurring_appointment_id: "master-123",
        start_date: new Date("2024-01-15T10:00:00Z"),
      });

      prismaMock.appointment.findUnique.mockResolvedValue(existingAppointment);
      prismaMock.invoice.findMany.mockResolvedValue([]);
      mockHandleDeleteFuture.mockResolvedValue(
        NextResponse.json({
          message: "Future appointments deleted successfully",
          deletedCount: 3,
        }),
      );

      const request = createRequest(
        "/api/appointment?id=appointment-123&deleteOption=future",
      );
      const response = await DELETE(request);
      const data = await response.json();

      expect(mockHandleDeleteFuture).toHaveBeenCalledWith(
        "appointment-123",
        "master-123",
        false,
        new Date("2024-01-15T10:00:00Z"),
        existingAppointment,
      );

      expect(response.status).toBe(200);
      expect(data.message).toBe("Future appointments deleted successfully");
      expect(data.deletedCount).toBe(3);
    });

    it("should return 400 when ID is missing", async () => {
      const request = createRequest("/api/appointment");
      const response = await DELETE(request);
      const data = await response.json();

      expect(response.status).toBe(400);
      expect(data.error).toBe("Appointment ID is required");
    });

    it("should return 404 for non-existent appointment", async () => {
      prismaMock.appointment.findUnique.mockResolvedValue(null);

      const request = createRequest(
        "/api/appointment?id=appointment-123&deleteOption=invalid",
      );
      const response = await DELETE(request);
      const data = await response.json();

      expect(response.status).toBe(404);
      expect(data.error).toBe("Appointment not found");
    });
  });
});<|MERGE_RESOLUTION|>--- conflicted
+++ resolved
@@ -10,67 +10,12 @@
 } from "@mcw/database/mock-data";
 import { Decimal } from "@prisma/client/runtime/library";
 
-<<<<<<< HEAD
-// Minimal mock for related entities
-const mockClinician = {
-  id: "clinician-id",
-  first_name: "Jane",
-  last_name: "Doe",
-};
-const mockLocation = {
-  id: "location-id",
-  name: "Main Office",
-  address: "123 Main St",
-};
-const mockClientGroup = {
-  id: "group-id",
-  name: "Test Group",
-  type: "FAMILY",
-  notes: "Test Notes",
-  created_at: new Date(),
-  first_seen_at: new Date(),
-  is_active: true,
-  clinician_id: null,
-  available_credit: new Decimal(0),
-  auto_monthly_statement_enabled: false,
-  auto_monthly_superbill_enabled: false,
-  administrative_notes: null,
-};
-
-// Helper to build a minimal appointment with all required fields
-const mockAppointment = (overrides = {}) =>
-  AppointmentFactory.build({
-    clinician_id: mockClinician.id,
-    location_id: mockLocation.id,
-    client_group_id: mockClientGroup.id,
-    title: "Therapy Session",
-    is_all_day: false,
-    created_by: "user-id",
-    appointment_fee: new Decimal(100),
-    recurring_rule: null,
-    recurring_appointment_id: null,
-    end_date: new Date(Date.now() + 3600000),
-    start_date: new Date(),
-    status: "scheduled",
-    notes: "",
-    type: "consultation",
-    service_id: null,
-    is_recurring: false,
-    cancel_appointments: false,
-    notify_cancellation: false,
-    adjustable_amount: new Decimal(0),
-    write_off: new Decimal(0),
-    superbill_id: null,
-    ...overrides,
-  });
-=======
 // Mock the utilities
 vi.mock("@/utils/appointment-helpers", () => {
   const mockValidateAppointmentData = vi.fn();
   const mockCreateAppointmentWhereClause = vi.fn();
   const mockCheckAppointmentLimit = vi.fn();
   const mockAddDefaultAppointmentTags = vi.fn();
->>>>>>> 29716bfd
 
   return {
     validateAppointmentData: mockValidateAppointmentData,
