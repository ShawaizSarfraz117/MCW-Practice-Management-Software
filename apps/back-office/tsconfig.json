--- conflicted
+++ resolved
@@ -3,12 +3,9 @@
   "compilerOptions": {
     "paths": {
       "@/*": ["./src/app/*"],
-<<<<<<< HEAD
-      "@/public/*": ["./public/*"]
-=======
+      "@/public/*": ["./public/*"],
       "@/utils/*": ["./src/utils/*"],
       "@/types/*": ["./src/types/*"]
->>>>>>> c79c43b8
     }
   },
   "include": [
