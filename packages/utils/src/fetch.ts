--- conflicted
+++ resolved
@@ -64,11 +64,7 @@
         // If response is not JSON (like 404 from Next.js), create error object
         errorData = {
           error: {
-<<<<<<< HEAD
             message: `Request failed: ${promise.status} ${promise.statusText} - GET ${url}`,
-=======
-            message: `Request failed: ${promise.status} ${promise.statusText} - GET ${newurl}`,
->>>>>>> 94159b9a
             status: promise.status,
           },
         };
