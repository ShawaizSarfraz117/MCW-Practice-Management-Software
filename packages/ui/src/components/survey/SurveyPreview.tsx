"use client";

import React, {
  useEffect,
  useState,
  useImperativeHandle,
  forwardRef,
} from "react";
import { Survey } from "survey-react-ui";
import { Model } from "survey-core";
import {
  createSurveyModel,
  parseSurveyContent,
  getDefaultSurveyJson,
  configureSurveyTheme,
  SurveyMode,
  initializeCustomWidgets,
} from "@mcw/utils";

interface SurveyPreviewProps {
  content: string;
  title?: string;
  type?: string;
  mode?: SurveyMode;
  showInstructions?: boolean;
  onComplete?: (result: Record<string, unknown>) => void;
<<<<<<< HEAD
  onValueChanged?: (name: string, value: unknown) => void;
  modelRef?: React.MutableRefObject<Model | null>;
  initialData?: Record<string, unknown>;
}

export function SurveyPreview({
  content,
  title = "Survey Preview",
  type = "survey",
  mode = "display",
  showInstructions = true,
  onComplete,
  onValueChanged,
  modelRef,
  initialData,
}: SurveyPreviewProps) {
  const [surveyModel, setSurveyModel] = useState<Model | null>(null);
  const [error, setError] = useState<string | null>(null);

  useEffect(() => {
    const setupSurvey = async () => {
      console.log("=== DEBUG SurveyPreview: Setting up survey ===");
      console.log("Initial data received:", initialData);
      console.log("Mode:", mode);
      
      // Initialize custom widgets
      await initializeCustomWidgets();
      const theme = configureSurveyTheme();

      // Parse survey content
      const surveyJson = parseSurveyContent(content);

      if (!surveyJson) {
        // Use default survey if parsing fails
        const defaultJson = getDefaultSurveyJson(type, title);
        const model = createSurveyModel(defaultJson, mode, { theme });
        setSurveyModel(model);
        setError("Unable to load survey content. Showing default template.");
        return;
      }

      // Create survey model
      try {
        const model = createSurveyModel(surveyJson, mode, {
          showNavigationButtons: mode === "edit",
          showCompletedPage: false,
          showProgressBar: "off",
          theme,
        });

        // Set up completion handler
        if (onComplete && mode === "edit") {
          model.onComplete.add((sender) => {
            onComplete(sender.data as Record<string, unknown>);
          });
        }

        // Set up value change handler
        if (onValueChanged) {
          model.onValueChanged.add((_sender, options) => {
            onValueChanged(options.name, options.value);
          });
        }

        // Set initial data if provided before setting model
        if (initialData && mode === "edit") {
          console.log("=== DEBUG SurveyPreview: Setting initial data on model ===");
          console.log("Initial data to set:", initialData);
          // Use setValue for each field to ensure proper binding
          Object.keys(initialData).forEach(key => {
            if (initialData[key] !== undefined && initialData[key] !== null) {
              const value = initialData[key];
              // Convert string boolean values to actual booleans for checkboxes
              let finalValue = value;
              if (value === "true") finalValue = true;
              else if (value === "false") finalValue = false;
              else if (typeof value === "string" && value.startsWith("[") && value.endsWith("]")) {
                // Try to parse array strings (for multiple checkbox values)
                try {
                  finalValue = JSON.parse(value);
                } catch (_e) {
                  console.log("Failed to parse array string:", value);
                }
              }
              
              model.setValue(key, finalValue);
            }
          });
          console.log("Model data after setting:", model.data);
        }

        // Ensure mode is properly set
        console.log("=== DEBUG SurveyPreview: Final model mode ===", model.mode);
        console.log("=== DEBUG SurveyPreview: Model is read-only? ===", model.isReadOnly);
        
        // Store model reference if provided (after data is set)
        if (modelRef) {
          modelRef.current = model;
        }
        
        setSurveyModel(model);
        setError(null);
      } catch (err) {
        console.error("Error creating survey model:", err);
        setError("Failed to create survey preview.");
=======
  defaultAnswers?: Record<string, unknown>;
}

export interface SurveyPreviewRef {
  submit: () => void;
  isComplete: () => boolean;
}

export const SurveyPreview = forwardRef<SurveyPreviewRef, SurveyPreviewProps>(
  (
    {
      content,
      title = "Survey Preview",
      type = "survey",
      mode = "display",
      showInstructions = true,
      onComplete,
      defaultAnswers,
    },
    ref,
  ) => {
    const [surveyModel, setSurveyModel] = useState<Model | null>(null);
    const [error, setError] = useState<string | null>(null);

    // Expose methods to parent components
    useImperativeHandle(
      ref,
      () => ({
        submit: () => {
          if (surveyModel && mode === "edit") {
            surveyModel.completeLastPage();
          }
        },
        isComplete: () => {
          return surveyModel ? surveyModel.state === "completed" : false;
        },
      }),
      [surveyModel, mode],
    );

    useEffect(() => {
      const setupSurvey = async () => {
        // Initialize custom widgets
        await initializeCustomWidgets();
        const theme = configureSurveyTheme();

        // Parse survey content
        const surveyJson = parseSurveyContent(content);

        if (!surveyJson) {
          // Use default survey if parsing fails
          const defaultJson = getDefaultSurveyJson(type, title);
          const model = createSurveyModel(defaultJson, mode, { theme });
          setSurveyModel(model);
          setError("Unable to load survey content. Showing default template.");
          return;
        }

        // Create survey model
        try {
          const model = createSurveyModel(surveyJson, mode, {
            showNavigationButtons: mode === "edit",
            showCompletedPage: false,
            showProgressBar: "off",
            theme,
          });

          // Set up completion handler
          if (onComplete && mode === "edit") {
            model.onComplete.add((sender) => {
              onComplete(sender.data as Record<string, unknown>);
            });
          }

          // Set default answers if provided
          if (defaultAnswers && typeof defaultAnswers === "object") {
            console.log("Setting default answers:", defaultAnswers);
            model.data = defaultAnswers;
          }
>>>>>>> fc14ef2a

          setSurveyModel(model);
          setError(null);
        } catch (err) {
          console.error("Error creating survey model:", err);
          setError("Failed to create survey preview.");

<<<<<<< HEAD
    setupSurvey();
  }, [content, title, type, mode]); // Remove initialData from deps to prevent re-creation

  // Handle initial data updates separately
  useEffect(() => {
    if (surveyModel && initialData && mode === "edit") {
      console.log("=== DEBUG SurveyPreview: Updating survey with initial data ===");
      Object.keys(initialData).forEach(key => {
        if (initialData[key] !== undefined && initialData[key] !== null) {
          const value = initialData[key];
          console.log(`Setting ${key}:`, value, "type:", typeof value);
          
          // Convert string boolean values to actual booleans for checkboxes
          let finalValue = value;
          if (value === "true") finalValue = true;
          else if (value === "false") finalValue = false;
          else if (typeof value === "string" && value.startsWith("[") && value.endsWith("]")) {
            // Try to parse array strings (for multiple checkbox values)
            try {
              finalValue = JSON.parse(value);
            } catch (_e) {
              console.log("Failed to parse array string:", value);
            }
          }
          
          surveyModel.setValue(key, finalValue);
        }
      });
      console.log("Survey model data after update:", surveyModel.data);
    }
  }, [surveyModel, initialData, mode]);

  // Ensure the survey stays in the correct mode
  useEffect(() => {
    if (surveyModel && surveyModel.mode !== mode) {
      console.log("=== DEBUG SurveyPreview: Correcting survey mode ===");
      console.log("Current mode:", surveyModel.mode, "Expected mode:", mode);
      surveyModel.mode = mode;
    }
  }, [surveyModel, mode]);
=======
          // Fallback to default
          const defaultJson = getDefaultSurveyJson(type, title);
          const model = createSurveyModel(defaultJson, mode, { theme });
          setSurveyModel(model);
        }
      };

      setupSurvey();
    }, [content, title, type, mode, onComplete, defaultAnswers]);

    if (!surveyModel) {
      return (
        <div className="flex items-center justify-center p-8">
          <p className="text-gray-500">Loading survey...</p>
        </div>
      );
    }
>>>>>>> fc14ef2a

    return (
<<<<<<< HEAD
      <div className="flex items-center justify-center p-8">
        <p className="text-gray-500">Loading survey...</p>
      </div>
    );
  }

  return (
    <div className="survey-preview-container" 
         onClick={() => console.log("=== DEBUG: Survey container clicked, mode:", surveyModel?.mode, "isReadOnly:", surveyModel?.isReadOnly)}>
      {showInstructions && mode === "display" && (
        <div className="mb-4">
          <p className="text-xs text-gray-500 text-right">
            <span className="text-red-500">*</span> indicates a required field
          </p>
          {surveyModel.description && (
            <p className="text-sm text-gray-800 italic mt-2">
              {surveyModel.description}
=======
      <div className="survey-preview-container">
        {showInstructions && mode === "display" && (
          <div className="mb-4">
            <p className="text-xs text-gray-500 text-right">
              <span className="text-red-500">*</span> indicates a required field
>>>>>>> fc14ef2a
            </p>
            {surveyModel.description && (
              <p className="text-sm text-gray-800 italic mt-2">
                {surveyModel.description}
              </p>
            )}
          </div>
        )}

        {error && (
          <div className="mb-4 p-3 bg-yellow-50 border border-yellow-200 rounded-md">
            <p className="text-sm text-yellow-800">{error}</p>
          </div>
        )}

        <Survey model={surveyModel} />
      </div>
    );
  },
);

SurveyPreview.displayName = "SurveyPreview";<|MERGE_RESOLUTION|>--- conflicted
+++ resolved
@@ -24,113 +24,9 @@
   mode?: SurveyMode;
   showInstructions?: boolean;
   onComplete?: (result: Record<string, unknown>) => void;
-<<<<<<< HEAD
   onValueChanged?: (name: string, value: unknown) => void;
   modelRef?: React.MutableRefObject<Model | null>;
   initialData?: Record<string, unknown>;
-}
-
-export function SurveyPreview({
-  content,
-  title = "Survey Preview",
-  type = "survey",
-  mode = "display",
-  showInstructions = true,
-  onComplete,
-  onValueChanged,
-  modelRef,
-  initialData,
-}: SurveyPreviewProps) {
-  const [surveyModel, setSurveyModel] = useState<Model | null>(null);
-  const [error, setError] = useState<string | null>(null);
-
-  useEffect(() => {
-    const setupSurvey = async () => {
-      console.log("=== DEBUG SurveyPreview: Setting up survey ===");
-      console.log("Initial data received:", initialData);
-      console.log("Mode:", mode);
-      
-      // Initialize custom widgets
-      await initializeCustomWidgets();
-      const theme = configureSurveyTheme();
-
-      // Parse survey content
-      const surveyJson = parseSurveyContent(content);
-
-      if (!surveyJson) {
-        // Use default survey if parsing fails
-        const defaultJson = getDefaultSurveyJson(type, title);
-        const model = createSurveyModel(defaultJson, mode, { theme });
-        setSurveyModel(model);
-        setError("Unable to load survey content. Showing default template.");
-        return;
-      }
-
-      // Create survey model
-      try {
-        const model = createSurveyModel(surveyJson, mode, {
-          showNavigationButtons: mode === "edit",
-          showCompletedPage: false,
-          showProgressBar: "off",
-          theme,
-        });
-
-        // Set up completion handler
-        if (onComplete && mode === "edit") {
-          model.onComplete.add((sender) => {
-            onComplete(sender.data as Record<string, unknown>);
-          });
-        }
-
-        // Set up value change handler
-        if (onValueChanged) {
-          model.onValueChanged.add((_sender, options) => {
-            onValueChanged(options.name, options.value);
-          });
-        }
-
-        // Set initial data if provided before setting model
-        if (initialData && mode === "edit") {
-          console.log("=== DEBUG SurveyPreview: Setting initial data on model ===");
-          console.log("Initial data to set:", initialData);
-          // Use setValue for each field to ensure proper binding
-          Object.keys(initialData).forEach(key => {
-            if (initialData[key] !== undefined && initialData[key] !== null) {
-              const value = initialData[key];
-              // Convert string boolean values to actual booleans for checkboxes
-              let finalValue = value;
-              if (value === "true") finalValue = true;
-              else if (value === "false") finalValue = false;
-              else if (typeof value === "string" && value.startsWith("[") && value.endsWith("]")) {
-                // Try to parse array strings (for multiple checkbox values)
-                try {
-                  finalValue = JSON.parse(value);
-                } catch (_e) {
-                  console.log("Failed to parse array string:", value);
-                }
-              }
-              
-              model.setValue(key, finalValue);
-            }
-          });
-          console.log("Model data after setting:", model.data);
-        }
-
-        // Ensure mode is properly set
-        console.log("=== DEBUG SurveyPreview: Final model mode ===", model.mode);
-        console.log("=== DEBUG SurveyPreview: Model is read-only? ===", model.isReadOnly);
-        
-        // Store model reference if provided (after data is set)
-        if (modelRef) {
-          modelRef.current = model;
-        }
-        
-        setSurveyModel(model);
-        setError(null);
-      } catch (err) {
-        console.error("Error creating survey model:", err);
-        setError("Failed to create survey preview.");
-=======
   defaultAnswers?: Record<string, unknown>;
 }
 
@@ -148,6 +44,9 @@
       mode = "display",
       showInstructions = true,
       onComplete,
+      onValueChanged,
+      modelRef,
+      initialData,
       defaultAnswers,
     },
     ref,
@@ -173,6 +72,11 @@
 
     useEffect(() => {
       const setupSurvey = async () => {
+        console.log("=== DEBUG SurveyPreview: Setting up survey ===");
+        console.log("Initial data received:", initialData);
+        console.log("Default answers received:", defaultAnswers);
+        console.log("Mode:", mode);
+
         // Initialize custom widgets
         await initializeCustomWidgets();
         const theme = configureSurveyTheme();
@@ -205,12 +109,61 @@
             });
           }
 
-          // Set default answers if provided
-          if (defaultAnswers && typeof defaultAnswers === "object") {
-            console.log("Setting default answers:", defaultAnswers);
-            model.data = defaultAnswers;
-          }
->>>>>>> fc14ef2a
+          // Set up value change handler
+          if (onValueChanged) {
+            model.onValueChanged.add((_sender, options) => {
+              onValueChanged(options.name, options.value);
+            });
+          }
+
+          // Set initial data if provided before setting model
+          const dataToSet = initialData || defaultAnswers;
+          if (dataToSet && mode === "edit") {
+            console.log(
+              "=== DEBUG SurveyPreview: Setting initial data on model ===",
+            );
+            console.log("Data to set:", dataToSet);
+            // Use setValue for each field to ensure proper binding
+            Object.keys(dataToSet).forEach((key) => {
+              if (dataToSet[key] !== undefined && dataToSet[key] !== null) {
+                const value = dataToSet[key];
+                // Convert string boolean values to actual booleans for checkboxes
+                let finalValue = value;
+                if (value === "true") finalValue = true;
+                else if (value === "false") finalValue = false;
+                else if (
+                  typeof value === "string" &&
+                  value.startsWith("[") &&
+                  value.endsWith("]")
+                ) {
+                  // Try to parse array strings (for multiple checkbox values)
+                  try {
+                    finalValue = JSON.parse(value);
+                  } catch (_e) {
+                    console.log("Failed to parse array string:", value);
+                  }
+                }
+
+                model.setValue(key, finalValue);
+              }
+            });
+            console.log("Model data after setting:", model.data);
+          }
+
+          // Ensure mode is properly set
+          console.log(
+            "=== DEBUG SurveyPreview: Final model mode ===",
+            model.mode,
+          );
+          console.log(
+            "=== DEBUG SurveyPreview: Model is read-only? ===",
+            model.isReadOnly,
+          );
+
+          // Store model reference if provided (after data is set)
+          if (modelRef) {
+            modelRef.current = model;
+          }
 
           setSurveyModel(model);
           setError(null);
@@ -218,48 +171,6 @@
           console.error("Error creating survey model:", err);
           setError("Failed to create survey preview.");
 
-<<<<<<< HEAD
-    setupSurvey();
-  }, [content, title, type, mode]); // Remove initialData from deps to prevent re-creation
-
-  // Handle initial data updates separately
-  useEffect(() => {
-    if (surveyModel && initialData && mode === "edit") {
-      console.log("=== DEBUG SurveyPreview: Updating survey with initial data ===");
-      Object.keys(initialData).forEach(key => {
-        if (initialData[key] !== undefined && initialData[key] !== null) {
-          const value = initialData[key];
-          console.log(`Setting ${key}:`, value, "type:", typeof value);
-          
-          // Convert string boolean values to actual booleans for checkboxes
-          let finalValue = value;
-          if (value === "true") finalValue = true;
-          else if (value === "false") finalValue = false;
-          else if (typeof value === "string" && value.startsWith("[") && value.endsWith("]")) {
-            // Try to parse array strings (for multiple checkbox values)
-            try {
-              finalValue = JSON.parse(value);
-            } catch (_e) {
-              console.log("Failed to parse array string:", value);
-            }
-          }
-          
-          surveyModel.setValue(key, finalValue);
-        }
-      });
-      console.log("Survey model data after update:", surveyModel.data);
-    }
-  }, [surveyModel, initialData, mode]);
-
-  // Ensure the survey stays in the correct mode
-  useEffect(() => {
-    if (surveyModel && surveyModel.mode !== mode) {
-      console.log("=== DEBUG SurveyPreview: Correcting survey mode ===");
-      console.log("Current mode:", surveyModel.mode, "Expected mode:", mode);
-      surveyModel.mode = mode;
-    }
-  }, [surveyModel, mode]);
-=======
           // Fallback to default
           const defaultJson = getDefaultSurveyJson(type, title);
           const model = createSurveyModel(defaultJson, mode, { theme });
@@ -268,7 +179,52 @@
       };
 
       setupSurvey();
-    }, [content, title, type, mode, onComplete, defaultAnswers]);
+    }, [content, title, type, mode]); // Remove initialData/defaultAnswers from deps to prevent re-creation
+
+    // Handle initial data updates separately
+    useEffect(() => {
+      const dataToSet = initialData || defaultAnswers;
+      if (surveyModel && dataToSet && mode === "edit") {
+        console.log(
+          "=== DEBUG SurveyPreview: Updating survey with initial data ===",
+        );
+        Object.keys(dataToSet).forEach((key) => {
+          if (dataToSet[key] !== undefined && dataToSet[key] !== null) {
+            const value = dataToSet[key];
+            console.log(`Setting ${key}:`, value, "type:", typeof value);
+
+            // Convert string boolean values to actual booleans for checkboxes
+            let finalValue = value;
+            if (value === "true") finalValue = true;
+            else if (value === "false") finalValue = false;
+            else if (
+              typeof value === "string" &&
+              value.startsWith("[") &&
+              value.endsWith("]")
+            ) {
+              // Try to parse array strings (for multiple checkbox values)
+              try {
+                finalValue = JSON.parse(value);
+              } catch (_e) {
+                console.log("Failed to parse array string:", value);
+              }
+            }
+
+            surveyModel.setValue(key, finalValue);
+          }
+        });
+        console.log("Survey model data after update:", surveyModel.data);
+      }
+    }, [surveyModel, initialData, defaultAnswers, mode]);
+
+    // Ensure the survey stays in the correct mode
+    useEffect(() => {
+      if (surveyModel && surveyModel.mode !== mode) {
+        console.log("=== DEBUG SurveyPreview: Correcting survey mode ===");
+        console.log("Current mode:", surveyModel.mode, "Expected mode:", mode);
+        surveyModel.mode = mode;
+      }
+    }, [surveyModel, mode]);
 
     if (!surveyModel) {
       return (
@@ -277,34 +233,23 @@
         </div>
       );
     }
->>>>>>> fc14ef2a
 
     return (
-<<<<<<< HEAD
-      <div className="flex items-center justify-center p-8">
-        <p className="text-gray-500">Loading survey...</p>
-      </div>
-    );
-  }
-
-  return (
-    <div className="survey-preview-container" 
-         onClick={() => console.log("=== DEBUG: Survey container clicked, mode:", surveyModel?.mode, "isReadOnly:", surveyModel?.isReadOnly)}>
-      {showInstructions && mode === "display" && (
-        <div className="mb-4">
-          <p className="text-xs text-gray-500 text-right">
-            <span className="text-red-500">*</span> indicates a required field
-          </p>
-          {surveyModel.description && (
-            <p className="text-sm text-gray-800 italic mt-2">
-              {surveyModel.description}
-=======
-      <div className="survey-preview-container">
+      <div
+        className="survey-preview-container"
+        onClick={() =>
+          console.log(
+            "=== DEBUG: Survey container clicked, mode:",
+            surveyModel?.mode,
+            "isReadOnly:",
+            surveyModel?.isReadOnly,
+          )
+        }
+      >
         {showInstructions && mode === "display" && (
           <div className="mb-4">
             <p className="text-xs text-gray-500 text-right">
               <span className="text-red-500">*</span> indicates a required field
->>>>>>> fc14ef2a
             </p>
             {surveyModel.description && (
               <p className="text-sm text-gray-800 italic mt-2">
