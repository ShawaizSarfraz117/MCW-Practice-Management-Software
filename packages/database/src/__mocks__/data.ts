--- conflicted
+++ resolved
@@ -47,11 +47,7 @@
   Role,
   SurveyTemplate,
   SurveyAnswers,
-<<<<<<< HEAD
-  ClinicianLocation,
-=======
   Product,
->>>>>>> 407a713f
 } from "@prisma/client";
 import { Decimal } from "@prisma/client/runtime/library";
 
