--- conflicted
+++ resolved
@@ -43,7 +43,6 @@
   Audit,
   ClientContact,
   ClientGroup,
-  ClientGroupMembership,
   ClientReminderPreference,
   ClinicianClient,
   PracticeService,
@@ -174,7 +173,7 @@
     User: UserPrismaFactory,
     start_date: faker.date.future(),
     end_date: faker.date.future(),
-    type: faker.helpers.arrayElement(["APPOINTMENT", "EVENT"]),
+    type: faker.helpers.arrayElement(["consultation", "therapy", "followup"]),
     status: faker.helpers.arrayElement(["scheduled", "completed", "cancelled"]),
     notes: faker.lorem.paragraph(),
     ...overrides,
@@ -692,117 +691,6 @@
   },
 });
 
-<<<<<<< HEAD
-/**
- * Factory helper for creating appointments with all relations
- * This creates the exact shape returned by prisma.appointment.findUnique with includes
- * Used in unit tests to mock the response from re-querying after creation
- */
-type AppointmentWithRelations = Appointment & {
-  AppointmentTag?: Array<{
-    id: string;
-    appointment_id: string;
-    tag_id: string;
-    Tag: { id: string; name: string; color: string | null };
-  }>;
-  ClientGroup?:
-    | (ClientGroup & {
-        ClientGroupMembership: Array<
-          ClientGroupMembership & { Client?: Client }
-        >;
-      })
-    | null;
-  Clinician?: {
-    id: string;
-    first_name: string;
-    last_name: string;
-  } | null;
-  Location?: {
-    id: string;
-    name: string;
-    address: string;
-  } | null;
-};
-
-export function createAppointmentWithRelations(
-  appointment: Partial<Appointment>,
-  relations: {
-    clientGroup?: Partial<ClientGroup>;
-    clinician?: Partial<Clinician>;
-    location?: Partial<Location>;
-    tags?: Array<{ id: string; name: string; color: string | null }>;
-  } = {},
-): AppointmentWithRelations {
-  const { clientGroup, clinician, location, tags = [] } = relations;
-
-  return {
-    ...appointment,
-    AppointmentTag: tags.map((tag, index) => ({
-      id: `appt-tag-${index}`,
-      appointment_id: appointment.id as string,
-      tag_id: tag.id,
-      Tag: tag,
-    })),
-    ClientGroup: clientGroup
-      ? {
-          ...clientGroup,
-          // Ensure all required fields
-          id: clientGroup.id as string,
-          type: clientGroup.type as string,
-          name: clientGroup.name as string,
-          is_active: clientGroup.is_active ?? true,
-          available_credit: clientGroup.available_credit ?? new Decimal(0),
-          created_at: clientGroup.created_at ?? new Date(),
-          auto_monthly_statement_enabled:
-            clientGroup.auto_monthly_statement_enabled ?? false,
-          auto_monthly_superbill_enabled:
-            clientGroup.auto_monthly_superbill_enabled ?? false,
-          first_seen_at: clientGroup.first_seen_at ?? null,
-          notes: clientGroup.notes ?? null,
-          clinician_id: clientGroup.clinician_id ?? null,
-          ClientGroupMembership: [],
-        }
-      : null,
-    Clinician: clinician
-      ? {
-          id: clinician.id as string,
-          first_name: clinician.first_name as string,
-          last_name: clinician.last_name as string,
-        }
-      : null,
-    Location: location
-      ? {
-          id: location.id as string,
-          name: location.name as string,
-          address: location.address as string,
-        }
-      : null,
-  } as AppointmentWithRelations;
-}
-
-/**
- * Factory helper for creating events (type='EVENT') with all relations
- */
-export function createEventWithRelations(
-  event: Partial<Appointment>,
-  relations: {
-    clinician?: Partial<Clinician>;
-    location?: Partial<Location>;
-  } = {},
-) {
-  return createAppointmentWithRelations(
-    {
-      ...event,
-      type: "EVENT",
-      client_group_id: null,
-    },
-    {
-      ...relations,
-      clientGroup: undefined,
-    },
-  );
-}
-=======
 // AppointmentRequests factory for generating mock data
 export const AppointmentRequestsFactory = {
   build: <T extends Partial<AppointmentRequests>>(overrides: T = {} as T) => {
@@ -885,5 +773,4 @@
     value: faker.lorem.word(),
     ...overrides,
   }),
-};
->>>>>>> 4366b2c6
+};