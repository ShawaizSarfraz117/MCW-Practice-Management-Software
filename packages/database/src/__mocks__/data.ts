--- conflicted
+++ resolved
@@ -48,12 +48,9 @@
   Role,
   SurveyTemplate,
   SurveyAnswers,
-<<<<<<< HEAD
   EmailTemplate,
-=======
   Product,
   ClinicianLocation,
->>>>>>> 32b3f1f6
 } from "@prisma/client";
 import { Decimal } from "@prisma/client/runtime/library";
 
