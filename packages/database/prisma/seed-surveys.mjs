--- conflicted
+++ resolved
@@ -18,10 +18,7 @@
     { filename: "Standard Progress Note.json", name: "Standard Progress Note" , type: "progress_notes" , is_default: false },
     { filename: "Treatment Plan.json", name: "Treatment Plan & Goals Note" , type: "progress_notes" , is_default: false },
     { filename: "Release of Information.json", name: "Release of Information" , type: "other_documents" , is_default: false },
-<<<<<<< HEAD
-=======
     { filename: "Mental Status Exam.json", name: "Mental Status Exam" , type: "mental_status_exam" , is_default: false }
->>>>>>> c83c68ed
   ];
 
   const surveysPath = join(process.cwd(), "../../apps/back-office/public/surveys");
