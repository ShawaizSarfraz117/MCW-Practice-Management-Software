--- conflicted
+++ resolved
@@ -19,11 +19,8 @@
     { filename: "Treatment Plan.json", name: "Treatment Plan & Goals Note" , type: "progress_notes" , is_default: false },
     { filename: "Release of Information.json", name: "Release of Information" , type: "other_documents" , is_default: false },
     { filename: "Mental Status Exam.json", name: "Mental Status Exam" , type: "mental_status_exam" , is_default: false },
-<<<<<<< HEAD
-    { filename: "Behavioral Health Treatment Plan.json", name: "Behavioral Health Treatment Plan" , type: "diagnosis_treatment_plan" , is_default: false }
-=======
+    { filename: "Behavioral Health Treatment Plan.json", name: "Behavioral Health Treatment Plan" , type: "diagnosis_treatment_plan" , is_default: false },
     { filename: "physco.json", name: "Physco" , type: "progress_notes" , is_default: false }
->>>>>>> fc14ef2a
   ];
 
   const surveysPath = join(process.cwd(), "../../apps/back-office/public/surveys");
