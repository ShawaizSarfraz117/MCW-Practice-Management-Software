--- conflicted
+++ resolved
@@ -190,11 +190,7 @@
   ClinicianServices ClinicianServices[]
   Invoice           Invoice[]
   ClientGroup       ClientGroup[]
-<<<<<<< HEAD
-  BillingAddress    BillingAddress[]
-=======
   Availability      Availability[]
->>>>>>> e3ae687a
 }
 
 model ClinicianClient {
@@ -408,7 +404,6 @@
   clinicalInfo    ClinicalInfo @relation(fields: [clinical_info_id], references: [id]) // Establishing the relation
 }
 
-<<<<<<< HEAD
 model PracticeInformation {
   String   @id @default(dbgenerated("newid()")) @db.UniqueIdentifier
   practice_name String
@@ -419,7 +414,8 @@
   tele_health   Boolean
   user_id       String @db.UniqueIdentifier
   User User @relation(fields: [user_id], references: [id], map: "FK_practiceInformation_User")
-=======
+}
+
 model AppointmentLimit {
   id           String   @id @default(dbgenerated("newid()")) @db.UniqueIdentifier
   date         DateTime @db.Date
@@ -432,5 +428,4 @@
   @@unique([date, clinician_id], name: "UQ_AppointmentLimit_Date_Clinician")
   @@index([clinician_id], name: "IX_AppointmentLimit_clinician_id")
   @@index([date], name: "IX_AppointmentLimit_date")
->>>>>>> e3ae687a
 }