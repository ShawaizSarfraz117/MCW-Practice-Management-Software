--- conflicted
+++ resolved
@@ -515,7 +515,6 @@
   price Decimal @db.Decimal(10, 2)
 }
 
-<<<<<<< HEAD
 model Permission {
   id             String           @id @default(dbgenerated("newid()")) @db.UniqueIdentifier
   name           String           @db.VarChar(255)
@@ -602,7 +601,8 @@
   
   @@index([client_group_id], map: "IX_Superbill_client_group_id")
   @@index([appointment_id], map: "IX_Superbill_appointment_id")
-=======
+}
+
 model BillingSettings {
   id                                String   @id @default(dbgenerated("newid()")) @db.UniqueIdentifier
   clinician_id                      String   @db.UniqueIdentifier
@@ -626,5 +626,4 @@
 
   @@unique([clinician_id])
   @@index([clinician_id])
->>>>>>> 7c11a0cb
 }